import { EngineResultsTracker, Meta } from ".";
import { Engine, FeatureFlag } from "./engines";

export class EngineError extends Error {
  constructor(message?: string, options?: ErrorOptions) {
    super(message, options);
  }
}

export class TimeoutError extends Error {
  constructor(message?: string, options?: ErrorOptions) {
    super(message, options);
  }
}

export class NoEnginesLeftError extends Error {
  public fallbackList: Engine[];
  public results: EngineResultsTracker;

  constructor(fallbackList: Engine[], results: EngineResultsTracker) {
    super(
      "All scraping engines failed! -- Double check the URL to make sure it's not broken. If the issue persists, contact us at help@firecrawl.com.",
    );
    this.fallbackList = fallbackList;
    this.results = results;
  }
}

export class AddFeatureError extends Error {
  public featureFlags: FeatureFlag[];
  public pdfPrefetch: Meta["pdfPrefetch"];

  constructor(featureFlags: FeatureFlag[], pdfPrefetch?: Meta["pdfPrefetch"]) {
    super("New feature flags have been discovered: " + featureFlags.join(", "));
    this.featureFlags = featureFlags;
    this.pdfPrefetch = pdfPrefetch;
  }
}

export class RemoveFeatureError extends Error {
  public featureFlags: FeatureFlag[];

  constructor(featureFlags: FeatureFlag[]) {
    super(
      "Incorrect feature flags have been discovered: " +
        featureFlags.join(", "),
    );
    this.featureFlags = featureFlags;
  }
}

export class SSLError extends Error {
  constructor(skipTlsVerification: boolean) {
    super(
      "An SSL error occurred while scraping the URL. "
      + (skipTlsVerification
        ? "Since you have `skipTlsVerification` enabled, this means that the TLS configuration of the target site is completely broken. Try scraping the plain HTTP version of the page."
        : "If you're not inputting any sensitive data, try scraping with `skipTlsVerification: true`.")
    );
  }
}

export class SiteError extends Error {
  public code: string;
  constructor(code: string) {
    super(
      "Specified URL is failing to load in the browser. Error code: " + code,
    );
    this.code = code;
  }
}

export class ActionError extends Error {
  public code: string;
  constructor(code: string) {
    super("Action(s) failed to complete. Error code: " + code);
    this.code = code;
  }
}

export class UnsupportedFileError extends Error {
  public reason: string;
  constructor(reason: string) {
    super("Scrape resulted in unsupported file: " + reason);
    this.reason = reason;
  }
}

export class PDFAntibotError extends Error {
  constructor() {
    super("PDF scrape was prevented by anti-bot")
  }
}

export class PDFInsufficientTimeError extends Error {
  constructor(pageCount: number, minTimeout: number) {
    super(`Insufficient time to process PDF of ${pageCount} pages. Please increase the timeout parameter in your scrape request to at least ${minTimeout}ms.`);
  }
}

export class DNSResolutionError extends Error {
  constructor(hostname: string) {
    super(`DNS resolution failed for hostname: ${hostname}. Please check if the domain is valid and accessible.`);
  }
}

export class IndexMissError extends Error {
  constructor() {
    super("Index doesn't have the page we're looking for");
  }
}

<<<<<<< HEAD
export class ZDRViolationError extends Error {
  constructor(feature: string) {
    super(`${feature} is not supported when using zeroDataRetention. Please contact support@firecrawl.com to unblock this feature.`);
=======
export class PDFPrefetchFailed extends Error {
  constructor() {
    super("Failed to prefetch PDF that is protected by anti-bot. Please contact help@firecrawl.com");
  }
}

export class FEPageLoadFailed extends Error {
  constructor() {
    super("The page failed to load with the specified timeout. Please increase the timeout parameter in your request.");
>>>>>>> 1f1f7330
  }
}<|MERGE_RESOLUTION|>--- conflicted
+++ resolved
@@ -110,11 +110,12 @@
   }
 }
 
-<<<<<<< HEAD
 export class ZDRViolationError extends Error {
   constructor(feature: string) {
     super(`${feature} is not supported when using zeroDataRetention. Please contact support@firecrawl.com to unblock this feature.`);
-=======
+  }
+}
+
 export class PDFPrefetchFailed extends Error {
   constructor() {
     super("Failed to prefetch PDF that is protected by anti-bot. Please contact help@firecrawl.com");
@@ -124,6 +125,5 @@
 export class FEPageLoadFailed extends Error {
   constructor() {
     super("The page failed to load with the specified timeout. Please increase the timeout parameter in your request.");
->>>>>>> 1f1f7330
   }
 }