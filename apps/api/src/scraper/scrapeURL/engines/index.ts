--- conflicted
+++ resolved
@@ -117,13 +117,11 @@
 
   numPages?: number;
 
-<<<<<<< HEAD
   cacheInfo?: {
     created_at: Date;
   };
-=======
+  
   contentType?: string;
->>>>>>> 38c96b52
 };
 
 const engineHandlers: {
