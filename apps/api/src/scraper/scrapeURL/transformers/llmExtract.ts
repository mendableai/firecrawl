import OpenAI from "openai";
import { encoding_for_model } from "@dqbd/tiktoken";
import { TiktokenModel } from "@dqbd/tiktoken";
import {
  Document,
  ExtractOptions,
  TokenUsage,
} from "../../../controllers/v1/types";
import { Logger } from "winston";
import { EngineResultsTracker, Meta } from "..";
import { logger } from "../../../lib/logger";
import { modelPrices } from "../../../lib/extract/usage/model-prices";
import { openai } from '@ai-sdk/openai';
import { generateObject, LanguageModel } from 'ai';
import { z } from 'zod';
import { jsonSchema } from 'ai';

// Get max tokens from model prices
const getModelLimits = (model: string) => {
  const modelConfig = modelPrices[model];
  if (!modelConfig) {
    // Default fallback values
    return {
      maxInputTokens: 8192,
      maxOutputTokens: 4096,
      maxTokens: 12288,
    };
  }
  return {
    maxInputTokens: modelConfig.max_input_tokens || modelConfig.max_tokens,
    maxOutputTokens: modelConfig.max_output_tokens || modelConfig.max_tokens,
    maxTokens: modelConfig.max_tokens,
  };
};

export class LLMRefusalError extends Error {
  public refusal: string;
  public results: EngineResultsTracker | undefined;

  constructor(refusal: string) {
    super("LLM refused to extract the website's content");
    this.refusal = refusal;
  }
}

function normalizeSchema(x: any): any {
  if (typeof x !== "object" || x === null) return x;

  if (x["$defs"] !== null && typeof x["$defs"] === "object") {
    x["$defs"] = Object.fromEntries(
      Object.entries(x["$defs"]).map(([name, schema]) => [
        name,
        normalizeSchema(schema),
      ]),
    );
  }

  if (x && x.anyOf) {
    x.anyOf = x.anyOf.map((x) => normalizeSchema(x));
  }

  if (x && x.oneOf) {
    x.oneOf = x.oneOf.map((x) => normalizeSchema(x));
  }

  if (x && x.allOf) {
    x.allOf = x.allOf.map((x) => normalizeSchema(x));
  }

  if (x && x.not) {
    x.not = normalizeSchema(x.not);
  }

  if (x && x.type === "object") {
    return {
      ...x,
      properties: Object.fromEntries(
        Object.entries(x.properties).map(([k, v]) => [k, normalizeSchema(v)]),
      ),
      required: Object.keys(x.properties),
      additionalProperties: false,
    };
  } else if (x && x.type === "array") {
    return {
      ...x,
      items: normalizeSchema(x.items),
    };
  } else {
    return x;
  }
}

export function truncateText(text: string, maxTokens: number): string {
  const modifier = 3; // Estimate: 1 token ≈ 3-4 characters for safety
  try {
    const encoder = encoding_for_model("gpt-4o");
    // Continuously trim the text until its token count is within the limit.
    while (true) {
      const tokens = encoder.encode(text);
      if (tokens.length <= maxTokens) {
        return text;
      }
      // Calculate a new length using a more conservative approach
      // Instead of scaling the entire text, we'll remove a smaller portion
      const ratio = maxTokens / tokens.length;
      const newLength = Math.max(
        Math.ceil(text.length * ratio),
        Math.floor(text.length * 0.8)  // Never remove more than 20% at once
      );
      if (newLength <= 0) {
        return "";
      }
      text = text.slice(0, newLength);
    }
  } catch (error) {
    // Fallback using character-based estimation.
    if (text.length <= maxTokens * modifier) {
      return text;
    }
    return text.slice(0, maxTokens * modifier);
  }
}

<<<<<<< HEAD
export async function generateOpenAICompletions({
  logger,
  options,
  markdown,
  previousWarning,
  isExtractEndpoint,
  model = openai(process.env.MODEL_NAME as TiktokenModel) ?? openai("gpt-4o-mini"),
}: {
  model?: LanguageModel; 
  logger: Logger;
  options: ExtractOptions;
  markdown?: string;
  previousWarning?: string;
  isExtractEndpoint?: boolean;
}): Promise<{
=======

export async function generateOpenAICompletions(
  logger: Logger,
  options: ExtractOptions,
  markdown?: string,
  previousWarning?: string,
  isExtractEndpoint?: boolean,
  model: TiktokenModel = (process.env.MODEL_NAME as TiktokenModel) ||
    "gpt-4o-mini",
): Promise<{
>>>>>>> e417f83c
  extract: any;
  numTokens: number;
  warning: string | undefined;
  totalUsage: TokenUsage;
  model: string;
}> {
  let extract: any;
  let warning: string | undefined;

  if (markdown === undefined) {
    throw new Error("document.markdown is undefined -- this is unexpected");
  }

  const { maxInputTokens, maxOutputTokens } = getModelLimits(model.modelId);

  // Ratio of 4 was way too high, now 3.5.
  const modifier = 3.5; // tokens to characters ratio
  // Calculate 80% of max input tokens (for content)
  const maxTokensSafe = Math.floor(maxInputTokens * 0.8);

  // count number of tokens
  let numTokens = 0;
<<<<<<< HEAD
  const encoder = encoding_for_model(model.modelId as TiktokenModel);
=======
>>>>>>> e417f83c
  try {
    // Encode the message into tokens
    const encoder = encoding_for_model(model as TiktokenModel);
    
    try {
      const tokens = encoder.encode(markdown);
      numTokens = tokens.length;
    } catch (e) {
      throw e;
    } finally {
      // Free the encoder resources after use
      encoder.free();
    }
  } catch (error) {
    logger.warn("Calculating num tokens of string failed", { error });

    markdown = markdown.slice(0, maxTokensSafe * modifier);

    let w =
      "Failed to derive number of LLM tokens the extraction might use -- the input has been automatically trimmed to the maximum number of tokens (" +
      maxTokensSafe +
      ") we support.";
    warning = previousWarning === undefined ? w : w + " " + previousWarning;
  }

  if (numTokens > maxTokensSafe) {
    // trim the document to the maximum number of tokens, tokens != characters
    markdown = markdown.slice(0, maxTokensSafe * modifier);

    const w =
      "The extraction content would have used more tokens (" +
      numTokens +
      ") than the maximum we allow (" +
      maxTokensSafe +
      "). -- the input has been automatically trimmed.";
    warning = previousWarning === undefined ? w : w + " " + previousWarning;
  }

  let schema = options.schema;
  if (schema) {
    schema = removeDefaultProperty(schema);
  }

  if (schema && schema.type === "array") {
    schema = {
      type: "object",
      properties: {
        items: options.schema,
      },
      required: ["items"],
      additionalProperties: false,
    };
  } else if (schema && typeof schema === "object" && !schema.type) {
    schema = {
      type: "object",
      properties: Object.fromEntries(
        Object.entries(schema).map(([key, value]) => {
          return [key, removeDefaultProperty(value)];
        }),
      ),
      required: Object.keys(schema),
      additionalProperties: false,
    };
  }

  schema = normalizeSchema(schema);

<<<<<<< HEAD
  try {
    const result = schema 
      ? await generateObject({
          model: model,
          schema: jsonSchema(schema),
          prompt: options.prompt !== undefined
            ? `Transform the following content into structured JSON output based on the provided schema and this user request: ${options.prompt}. If schema is provided, strictly follow it.\n\n${markdown}`
            : `Transform the following content into structured JSON output based on the provided schema if any.\n\n${markdown}`,
          system: options.systemPrompt,
        })
      : await generateObject({
          model: model,
          prompt: options.prompt !== undefined
            ? `Transform the following content into structured JSON output based on the provided schema and this user request: ${options.prompt}. If schema is provided, strictly follow it.\n\n${markdown}`
            : `Transform the following content into structured JSON output based on the provided schema if any.\n\n${markdown}`,
          system: options.systemPrompt,
          output: 'no-schema'
        });

    extract = result.object;

    // If the users actually wants the items object, they can specify it as 'required' in the schema
    // otherwise, we just return the items array
    if (
      options.schema &&
      options.schema.type === "array" &&
      !schema?.required?.includes("items")
    ) {
      extract = extract?.items;
    }
=======
  const jsonCompletion = await openai.beta.chat.completions.parse({
    model,
    temperature: 0,
    messages: [
      {
        role: "system",
        content: options.systemPrompt,
      },
      {
        role: "user",
        content: [{ type: "text", text: markdown }],
      },
      {
        role: "user",
        content:
          options.prompt !== undefined
            ? `Transform the above content into structured JSON output based on the provided schema if any and the following user request: ${options.prompt}. If schema is provided, strictly follow it.`
            : "Transform the above content into structured JSON output based on the provided schema if any.",
      },
    ],
    response_format: options.schema
      ? {
          type: "json_schema",
          json_schema: {
            name: "schema",
            schema: schema,
            strict: true,
          },
        }
      : { type: "json_object" },
  });

  if (jsonCompletion.choices[0].message.refusal !== null && jsonCompletion.choices[0].message.refusal !== undefined) {
    throw new LLMRefusalError(jsonCompletion.choices[0].message.refusal);
  }
>>>>>>> e417f83c

    // Since generateObject doesn't provide token usage, we'll estimate it
    const promptTokens = numTokens;
    const completionTokens = result?.usage?.completionTokens ?? 0;

    return {
      extract,
      warning,
      numTokens,
      totalUsage: {
        promptTokens,
        completionTokens,
        totalTokens: promptTokens + completionTokens,
      },
      model: model.modelId,
    };
  } catch (error) {
    if (error.message?.includes('refused')) {
      throw new LLMRefusalError(error.message);
    }
    throw error;
  }
}

export async function performLLMExtract(
  meta: Meta,
  document: Document,
): Promise<Document> {
  if (meta.options.formats.includes("extract")) {
    meta.internalOptions.abort?.throwIfAborted();
    const { extract, warning } = await generateOpenAICompletions({
      logger: meta.logger.child({
        method: "performLLMExtract/generateOpenAICompletions",
      }),
      options: meta.options.extract!,
      markdown: document.markdown,
      previousWarning: document.warning
    });

    if (meta.options.formats.includes("json")) {
      document.json = extract;
    } else {
      document.extract = extract;
    }
    document.warning = warning;
  }

  return document;
}

export function removeDefaultProperty(schema: any): any {
  if (typeof schema !== "object" || schema === null) return schema;

  const { default: _, ...rest } = schema;

  for (const key in rest) {
    if (Array.isArray(rest[key])) {
      rest[key] = rest[key].map((item: any) => removeDefaultProperty(item));
    } else if (typeof rest[key] === "object" && rest[key] !== null) {
      rest[key] = removeDefaultProperty(rest[key]);
    }
  }

  return rest;
}

export async function generateSchemaFromPrompt(prompt: string): Promise<any> {
  const openai = new OpenAI();

  const temperatures = [0, 0.1, 0.3]; // Different temperatures to try
  let lastError: Error | null = null;

  for (const temp of temperatures) {
    try {
      const result = await openai.beta.chat.completions.parse({
        model: process.env.MODEL_NAME || "gpt-4o",
        temperature: temp,
        messages: [
          {
            role: "system",
            content: `You are a schema generator for a web scraping system. Generate a JSON schema based on the user's prompt.
Consider:
1. The type of data being requested
2. Required fields vs optional fields
3. Appropriate data types for each field
4. Nested objects and arrays where appropriate

Valid JSON schema, has to be simple. No crazy properties. OpenAI has to support it.
Supported types
The following types are supported for Structured Outputs:

String
Number
Boolean
Integer
Object
Array
Enum
anyOf

Formats are not supported. Min/max are not supported. Anything beyond the above is not supported. Keep it simple with types and descriptions.
Optionals are not supported.
DO NOT USE FORMATS.
Keep it simple. Don't create too many properties, just the ones that are needed. Don't invent properties.
Return a valid JSON schema object with properties that would capture the information requested in the prompt.`,
          },
          {
            role: "user",
            content: `Generate a JSON schema for extracting the following information: ${prompt}`,
          },
        ],
        response_format: {
          type: "json_object",
        },
      });

      if (result.choices[0].message.refusal !== null && result.choices[0].message.refusal !== undefined) {
        throw new Error("LLM refused to generate schema");
      }

      let schema;
      try {
        schema = JSON.parse(result.choices[0].message.content ?? "");
        return schema;
      } catch (e) {
        throw new Error("Failed to parse schema JSON from LLM response");
      }
    } catch (error) {
      lastError = error as Error;
      logger.warn(`Failed attempt with temperature ${temp}: ${error.message}`);
      continue;
    }
  }

  // If we get here, all attempts failed
  throw new Error(
    `Failed to generate schema after all attempts. Last error: ${lastError?.message}`,
  );
}<|MERGE_RESOLUTION|>--- conflicted
+++ resolved
@@ -121,7 +121,6 @@
   }
 }
 
-<<<<<<< HEAD
 export async function generateOpenAICompletions({
   logger,
   options,
@@ -137,18 +136,6 @@
   previousWarning?: string;
   isExtractEndpoint?: boolean;
 }): Promise<{
-=======
-
-export async function generateOpenAICompletions(
-  logger: Logger,
-  options: ExtractOptions,
-  markdown?: string,
-  previousWarning?: string,
-  isExtractEndpoint?: boolean,
-  model: TiktokenModel = (process.env.MODEL_NAME as TiktokenModel) ||
-    "gpt-4o-mini",
-): Promise<{
->>>>>>> e417f83c
   extract: any;
   numTokens: number;
   warning: string | undefined;
@@ -171,13 +158,9 @@
 
   // count number of tokens
   let numTokens = 0;
-<<<<<<< HEAD
-  const encoder = encoding_for_model(model.modelId as TiktokenModel);
-=======
->>>>>>> e417f83c
   try {
     // Encode the message into tokens
-    const encoder = encoding_for_model(model as TiktokenModel);
+    const encoder = encoding_for_model(model.modelId as TiktokenModel);
     
     try {
       const tokens = encoder.encode(markdown);
@@ -242,7 +225,6 @@
 
   schema = normalizeSchema(schema);
 
-<<<<<<< HEAD
   try {
     const result = schema 
       ? await generateObject({
@@ -273,43 +255,6 @@
     ) {
       extract = extract?.items;
     }
-=======
-  const jsonCompletion = await openai.beta.chat.completions.parse({
-    model,
-    temperature: 0,
-    messages: [
-      {
-        role: "system",
-        content: options.systemPrompt,
-      },
-      {
-        role: "user",
-        content: [{ type: "text", text: markdown }],
-      },
-      {
-        role: "user",
-        content:
-          options.prompt !== undefined
-            ? `Transform the above content into structured JSON output based on the provided schema if any and the following user request: ${options.prompt}. If schema is provided, strictly follow it.`
-            : "Transform the above content into structured JSON output based on the provided schema if any.",
-      },
-    ],
-    response_format: options.schema
-      ? {
-          type: "json_schema",
-          json_schema: {
-            name: "schema",
-            schema: schema,
-            strict: true,
-          },
-        }
-      : { type: "json_object" },
-  });
-
-  if (jsonCompletion.choices[0].message.refusal !== null && jsonCompletion.choices[0].message.refusal !== undefined) {
-    throw new LLMRefusalError(jsonCompletion.choices[0].message.refusal);
-  }
->>>>>>> e417f83c
 
     // Since generateObject doesn't provide token usage, we'll estimate it
     const promptTokens = numTokens;
