--- conflicted
+++ resolved
@@ -85,8 +85,6 @@
   extractionPrompt?: string;
   extractionSchema?: Record<string, any>;
   userPrompt?: string;
-<<<<<<< HEAD
-=======
 };
 
 export type SearchOptions = {
@@ -96,7 +94,6 @@
   lang?: string;
   country?: string;
   location?: string;
->>>>>>> 90f37335
 };
 
 export type CrawlerOptions = {
@@ -173,11 +170,7 @@
   }
 }
 
-<<<<<<< HEAD
 export class SearchResult implements SearchResult {
-=======
-export class SearchResult {
->>>>>>> 90f37335
   url: string;
   title: string;
   description: string;
