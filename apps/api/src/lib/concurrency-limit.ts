--- conflicted
+++ resolved
@@ -8,14 +8,6 @@
   "concurrency-limit-queue:" + team_id;
 const stalledJobTimeoutMs = 2 * 60 * 1000;
 
-<<<<<<< HEAD
-
-=======
-export function getConcurrencyLimitMax(plan: string): number {
-  if (plan === "growth") return 100;
-  return getRateLimiterPoints(RateLimiterMode.Scrape, undefined, plan);
-}
->>>>>>> e2c3932d
 
 export async function cleanOldConcurrencyLimitEntries(
   team_id: string,
