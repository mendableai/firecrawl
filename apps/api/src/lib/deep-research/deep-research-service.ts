--- conflicted
+++ resolved
@@ -131,12 +131,9 @@
             removeBase64Images: false,
             fastMode: false,
             blockAds: false,
-<<<<<<< HEAD
             maxAge: 0,
             dontStoreInCache: false,
-=======
             __experimental_cache: true,
->>>>>>> e108ff35
           },
         }, logger, costTracking, acuc?.flags ?? null);
         return response.length > 0 ? response : [];
