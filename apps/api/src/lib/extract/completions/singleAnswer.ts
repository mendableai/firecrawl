import { logger } from "../../../lib/logger";
import { generateCompletions } from "../../../scraper/scrapeURL/transformers/llmExtract";
import { buildDocument } from "../build-document";
import { Document, TokenUsage } from "../../../controllers/v1/types";
<<<<<<< HEAD
import { getGemini, getOpenAI } from "../../../lib/generic-ai";
=======
import { getModel } from "../../../lib/generic-ai";
>>>>>>> c0fe7705
import fs from "fs/promises";

export async function singleAnswerCompletion({
  singleAnswerDocs,
  rSchema,
  links,
  prompt,
  systemPrompt,
}: {
  singleAnswerDocs: Document[];
  rSchema: any;
  links: string[];
  prompt: string;
  systemPrompt: string;
}): Promise<{
  extract: any;
  tokenUsage: TokenUsage;
  sources: string[];
}> {
<<<<<<< HEAD

  const openai = getOpenAI();
  const model = openai("gpt-4o-mini");
  // const gemini = getGemini();
  // const model = gemini("gemini-2.0-flash");
=======
>>>>>>> c0fe7705
  const completion = await generateCompletions({
    logger: logger.child({ module: "extract", method: "generateCompletions" }),
    options: {
      mode: "llm",
      systemPrompt:
        (systemPrompt ? `${systemPrompt}\n` : "") +
        "Always prioritize using the provided content to answer the question. Do not make up an answer. Do not hallucinate. In case you can't find the information and the string is required, instead of 'N/A' or 'Not speficied', return an empty string: '', if it's not a string and you can't find the information, return null. Be concise and follow the schema always if provided.",
      prompt: "Today is: " + new Date().toISOString() + "\n" + prompt,
      schema: rSchema,
    },
    markdown: singleAnswerDocs.map((x) => buildDocument(x)).join("\n"),
    isExtractEndpoint: true,
<<<<<<< HEAD
    model: model,
  });
  await fs.writeFile(`logs/singleAnswer-${crypto.randomUUID()}.json`, JSON.stringify(completion, null, 2));
  return { 
    extract: completion.extract, 
    tokenUsage: {
      promptTokens: completion.totalUsage.promptTokens ?? 0,
      completionTokens: completion.totalUsage.completionTokens ?? 0,
      totalTokens: completion.totalUsage.totalTokens ?? 0,
      model: model.modelId,
    },
    sources: singleAnswerDocs.map(doc => doc.metadata.url || doc.metadata.sourceURL || "")
=======
    model: getModel("gemini-2.0-flash", "google"),
  });
  await fs.writeFile(
    `logs/singleAnswer-${crypto.randomUUID()}.json`,
    JSON.stringify(completion, null, 2),
  );
  return {
    extract: completion.extract,
    tokenUsage: completion.totalUsage,
    sources: singleAnswerDocs.map(
      (doc) => doc.metadata.url || doc.metadata.sourceURL || "",
    ),
>>>>>>> c0fe7705
  };
}<|MERGE_RESOLUTION|>--- conflicted
+++ resolved
@@ -2,11 +2,7 @@
 import { generateCompletions } from "../../../scraper/scrapeURL/transformers/llmExtract";
 import { buildDocument } from "../build-document";
 import { Document, TokenUsage } from "../../../controllers/v1/types";
-<<<<<<< HEAD
-import { getGemini, getOpenAI } from "../../../lib/generic-ai";
-=======
 import { getModel } from "../../../lib/generic-ai";
->>>>>>> c0fe7705
 import fs from "fs/promises";
 
 export async function singleAnswerCompletion({
@@ -26,14 +22,7 @@
   tokenUsage: TokenUsage;
   sources: string[];
 }> {
-<<<<<<< HEAD
-
-  const openai = getOpenAI();
-  const model = openai("gpt-4o-mini");
-  // const gemini = getGemini();
-  // const model = gemini("gemini-2.0-flash");
-=======
->>>>>>> c0fe7705
+  const model = getModel("gpt-4", "openai");
   const completion = await generateCompletions({
     logger: logger.child({ module: "extract", method: "generateCompletions" }),
     options: {
@@ -46,7 +35,6 @@
     },
     markdown: singleAnswerDocs.map((x) => buildDocument(x)).join("\n"),
     isExtractEndpoint: true,
-<<<<<<< HEAD
     model: model,
   });
   await fs.writeFile(`logs/singleAnswer-${crypto.randomUUID()}.json`, JSON.stringify(completion, null, 2));
@@ -59,19 +47,5 @@
       model: model.modelId,
     },
     sources: singleAnswerDocs.map(doc => doc.metadata.url || doc.metadata.sourceURL || "")
-=======
-    model: getModel("gemini-2.0-flash", "google"),
-  });
-  await fs.writeFile(
-    `logs/singleAnswer-${crypto.randomUUID()}.json`,
-    JSON.stringify(completion, null, 2),
-  );
-  return {
-    extract: completion.extract,
-    tokenUsage: completion.totalUsage,
-    sources: singleAnswerDocs.map(
-      (doc) => doc.metadata.url || doc.metadata.sourceURL || "",
-    ),
->>>>>>> c0fe7705
   };
 }