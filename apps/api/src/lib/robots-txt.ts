--- conflicted
+++ resolved
@@ -71,13 +71,6 @@
     // This catches cases like "Disallow: /path/" when user requests "/path"
     if (isAllowed && !url.endsWith("/")) {
       const urlWithSlash = url + "/";
-<<<<<<< HEAD
-      const isAllowedWithSlash = robots.isAllowed(urlWithSlash, userAgent);
-      
-      // Handle null/undefined responses for trailing slash check
-      if (isAllowedWithSlash === false) {
-        // Only block if explicitly disallowed (not null/undefined)
-=======
       let isAllowedWithSlash = robots.isAllowed(urlWithSlash, userAgent);
       
       if (isAllowedWithSlash == null) {
@@ -85,8 +78,7 @@
       }
       
       // If the trailing slash version is explicitly disallowed, block it
-      if (!isAllowedWithSlash) {
->>>>>>> 1b302c81
+      if (isAllowedWithSlash === false) {
         isAllowed = false;
       }
     }
