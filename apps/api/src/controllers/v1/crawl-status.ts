import { Response } from "express";
import { CrawlStatusParams, CrawlStatusResponse, ErrorResponse, legacyDocumentConverter, RequestWithAuth } from "./types";
import { getCrawl, getCrawlExpiry, getCrawlJobs, getDoneJobsOrdered, getDoneJobsOrderedLength, getThrottledJobs } from "../../lib/crawl-redis";
import { getScrapeQueue } from "../../services/queue-service";
import { supabaseGetJobById, supabaseGetJobsById } from "../../lib/supabase-jobs";
import { configDotenv } from "dotenv";
configDotenv();

export async function getJob(id: string) {
  const job = await getScrapeQueue().getJob(id);
  if (!job) return job;
  
  if (process.env.USE_DB_AUTHENTICATION === "true") {
    const supabaseData = await supabaseGetJobById(id);

    if (supabaseData) {
      job.returnvalue = supabaseData.docs;
    }
  }

  job.returnvalue = Array.isArray(job.returnvalue) ? job.returnvalue[0] : job.returnvalue;

  return job;
}

export async function getJobs(ids: string[]) {
  const jobs = (await Promise.all(ids.map(x => getScrapeQueue().getJob(x)))).filter(x => x);
  
  if (process.env.USE_DB_AUTHENTICATION === "true") {
    const supabaseData = await supabaseGetJobsById(ids);

    supabaseData.forEach(x => {
      const job = jobs.find(y => y.id === x.job_id);
      if (job) {
        job.returnvalue = x.docs;
      }
    })
  }

  jobs.forEach(job => {
    job.returnvalue = Array.isArray(job.returnvalue) ? job.returnvalue[0] : job.returnvalue;
  });

  return jobs;
}

export async function crawlStatusController(req: RequestWithAuth<CrawlStatusParams, undefined, CrawlStatusResponse>, res: Response<CrawlStatusResponse>, isBatch = false) {
  const sc = await getCrawl(req.params.jobId);
  if (!sc) {
    return res.status(404).json({ success: false, error: "Job not found" });
  }

  if (sc.team_id !== req.auth.team_id) {
    return res.status(403).json({ success: false, error: "Forbidden" });
  }

  const start = typeof req.query.skip === "string" ? parseInt(req.query.skip, 10) : 0;
  const end = typeof req.query.limit === "string" ? (start + parseInt(req.query.limit, 10) - 1) : undefined;

  let jobIDs = await getCrawlJobs(req.params.jobId);
  let jobStatuses = await Promise.all(jobIDs.map(async x => [x, await getScrapeQueue().getJobState(x)] as const));
  const throttledJobs = new Set(...await getThrottledJobs(req.auth.team_id));

  const throttledJobsSet = new Set(throttledJobs);

  const validJobStatuses = [];
  const validJobIDs = [];

  for (const [id, status] of jobStatuses) {
    if (!throttledJobsSet.has(id) && status !== "failed" && status !== "unknown") {
      validJobStatuses.push([id, status]);
      validJobIDs.push(id);
    }
  }

  const status: Exclude<CrawlStatusResponse, ErrorResponse>["status"] = sc.cancelled ? "cancelled" : validJobStatuses.every(x => x[1] === "completed") ? "completed" : "scraping";

  // Use validJobIDs instead of jobIDs for further processing
  jobIDs = validJobIDs;

  const doneJobsLength = await getDoneJobsOrderedLength(req.params.jobId);
  const doneJobsOrder = await getDoneJobsOrdered(req.params.jobId, start, end ?? -1);

  let doneJobs = [];

  if (end === undefined) { // determine 10 megabyte limit
    let bytes = 0;
    const bytesLimit = 10485760; // 10 MiB in bytes
    const factor = 100; // chunking for faster retrieval

    for (let i = 0; i < doneJobsOrder.length && bytes < bytesLimit; i += factor) {
      // get current chunk and retrieve jobs
      const currentIDs = doneJobsOrder.slice(i, i+factor);
      const jobs = await getJobs(currentIDs);

      // iterate through jobs and add them one them one to the byte counter
      // both loops will break once we cross the byte counter
      for (let ii = 0; ii < jobs.length && bytes < bytesLimit; ii++) {
        const job = jobs[ii];
        doneJobs.push(job);
        bytes += JSON.stringify(legacyDocumentConverter(job.returnvalue)).length;
      }
    }

    // if we ran over the bytes limit, remove the last document, except if it's the only document
    if (bytes > bytesLimit && doneJobs.length !== 1) {
      doneJobs.splice(doneJobs.length - 1, 1);
    }
  } else {
    doneJobs = await getJobs(doneJobsOrder);
  }

  const data = doneJobs.map(x => x.returnvalue);

<<<<<<< HEAD
  const nextURL = new URL(`${req.protocol}://${req.get("host")}/v1/crawl/${req.params.jobId}`);
=======
  const protocol = process.env.ENV === "local" ? req.protocol : "https";
  const nextURL = new URL(`${protocol}://${req.get("host")}/v1/${isBatch ? "batch/scrape" : "crawl"}/${req.params.jobId}`);
>>>>>>> c96b36d0

  nextURL.searchParams.set("skip", (start + data.length).toString());

  if (typeof req.query.limit === "string") {
    nextURL.searchParams.set("limit", req.query.limit);
  }

  if (data.length > 0) {
    if (!doneJobs[0].data.pageOptions.includeRawHtml) {
      for (let ii = 0; ii < doneJobs.length; ii++) {
        if (data[ii]) {
          delete data[ii].rawHtml;
        }
      }
    }
  }

  res.status(200).json({
    success: true,
    status,
    completed: doneJobsLength,
    total: jobIDs.length,
    creditsUsed: jobIDs.length,
    expiresAt: (await getCrawlExpiry(req.params.jobId)).toISOString(),
    next:
      status !== "scraping" && (start + data.length) === doneJobsLength // if there's not gonna be any documents after this
        ? undefined
        : nextURL.href,
    data: data.map(x => legacyDocumentConverter(x)),
  });
}
<|MERGE_RESOLUTION|>--- conflicted
+++ resolved
@@ -112,12 +112,7 @@
 
   const data = doneJobs.map(x => x.returnvalue);
 
-<<<<<<< HEAD
-  const nextURL = new URL(`${req.protocol}://${req.get("host")}/v1/crawl/${req.params.jobId}`);
-=======
-  const protocol = process.env.ENV === "local" ? req.protocol : "https";
-  const nextURL = new URL(`${protocol}://${req.get("host")}/v1/${isBatch ? "batch/scrape" : "crawl"}/${req.params.jobId}`);
->>>>>>> c96b36d0
+  const nextURL = new URL(`${req.protocol}://${req.get("host")}/v1/${isBatch ? "batch/scrape" : "crawl"}/${req.params.jobId}`);
 
   nextURL.searchParams.set("skip", (start + data.length).toString());
 
