import { Response } from "express";
import {
  CrawlStatusParams,
  CrawlStatusResponse,
  Document,
  RequestWithAuth,
} from "./types";
import {
  getCrawl,
  getCrawlExpiry,
  getDoneJobsOrderedLength,
  isCrawlKickoffFinished,
  getCrawlQualifiedJobCount,
  getDoneJobsOrderedUntil,
} from "../../lib/crawl-redis";
import { getScrapeQueue } from "../../services/queue-service";
import {
  supabaseGetJobById,
  supabaseGetJobsById,
} from "../../lib/supabase-jobs";
import { configDotenv } from "dotenv";
import type { Job, JobState } from "bullmq";
import { logger } from "../../lib/logger";
import { supabase_rr_service, supabase_service } from "../../services/supabase";
import { getJobFromGCS } from "../../lib/gcs-jobs";
configDotenv();

export type PseudoJob<T> = {
  id: string,
  getState(): Promise<JobState | "unknown"> | JobState | "unknown",
  returnvalue: T | null,
  timestamp: number,
  data: {
    scrapeOptions: any,
    teamId?: string,
  },
  failedReason?: string,
}

export type DBJob = { docs: any, success: boolean, page_options: any, date_added: any, message: string | null, team_id: string }

export async function getJob(id: string): Promise<PseudoJob<any> | null> {
  const [bullJob, dbJob, gcsJob] = await Promise.all([
    getScrapeQueue().getJob(id),
    (process.env.USE_DB_AUTHENTICATION === "true" ? supabaseGetJobById(id) : null) as Promise<DBJob | null>,
    (process.env.GCS_BUCKET_NAME ? getJobFromGCS(id) : null) as Promise<any | null>,
  ]);

  if (!bullJob && !dbJob) return null;

  const data = gcsJob ?? dbJob?.docs ?? bullJob?.returnvalue;
  if (gcsJob === null && data) {
    logger.warn("GCS Job not found", {
      jobId: id,
    });
  }

  const job: PseudoJob<any> = {
    id,
    getState: dbJob ? (() => dbJob.success ? "completed" : "failed") : bullJob!.getState,
    returnvalue: Array.isArray(data)
      ? data[0]
      : data,
    data: {
      scrapeOptions: bullJob ? bullJob.data.scrapeOptions : dbJob!.page_options,
    },
    timestamp: bullJob ? bullJob.timestamp : new Date(dbJob!.date_added).valueOf(),
    failedReason: (bullJob ? bullJob.failedReason : dbJob!.message) || undefined,
  }

  return job;
}

export async function getJobs(ids: string[]): Promise<PseudoJob<any>[]> {
  const [bullJobs, dbJobs, gcsJobs] = await Promise.all([
    Promise.all(ids.map((x) => getScrapeQueue().getJob(x))).then(x => x.filter(x => x)) as Promise<(Job<any, any, string> & { id: string })[]>,
    process.env.USE_DB_AUTHENTICATION === "true" ? supabaseGetJobsById(ids) : [],
    process.env.GCS_BUCKET_NAME ? Promise.all(ids.map(async (x) => ({ id: x, job: await getJobFromGCS(x) }))).then(x => x.filter(x => x.job)) as Promise<({ id: string, job: any | null })[]> : [],
  ]);

  const bullJobMap = new Map<string, PseudoJob<any>>();
  const dbJobMap = new Map<string, DBJob>();
  const gcsJobMap = new Map<string, any>();

  for (const job of bullJobs) {
    bullJobMap.set(job.id, job);
  }

  for (const job of dbJobs) {
    dbJobMap.set(job.job_id, job);
  }

  for (const job of gcsJobs) {
    gcsJobMap.set(job.id, job.job);
  }

  const jobs: PseudoJob<any>[] = [];

  for (const id of ids) {
    const bullJob = bullJobMap.get(id);
    const dbJob = dbJobMap.get(id);
    const gcsJob = gcsJobMap.get(id);

    if (!bullJob && !dbJob) continue;

    const data = gcsJob ?? dbJob?.docs ?? bullJob?.returnvalue;
    if (gcsJob === null && data) {
      logger.warn("GCS Job not found", {
        jobId: id,
      });
    }

    const job: PseudoJob<any> = {
      id,
      getState: dbJob ? (() => dbJob.success ? "completed" : "failed") : (() => bullJob!.getState()),
      returnvalue: Array.isArray(data)
        ? data[0]
        : data,
      data: {
        scrapeOptions: bullJob ? bullJob.data.scrapeOptions : dbJob!.page_options,
      },
      timestamp: bullJob ? bullJob.timestamp : new Date(dbJob!.date_added).valueOf(),
      failedReason: (bullJob ? bullJob.failedReason : dbJob!.message) || undefined,
    }

    jobs.push(job);
  }

  return jobs;
}

export async function crawlStatusController(
  req: RequestWithAuth<CrawlStatusParams, undefined, CrawlStatusResponse>,
  res: Response<CrawlStatusResponse>,
  isBatch = false,
) {
  const start =
    typeof req.query.skip === "string" ? parseInt(req.query.skip, 10) : 0;
  const end =
    typeof req.query.limit === "string"
      ? start + parseInt(req.query.limit, 10) - 1
      : undefined;
  
  const sc = await getCrawl(req.params.jobId);

  const djoCutoff = Date.now() - 250;

  if (sc) {
    if (sc.team_id !== req.auth.team_id) {
<<<<<<< HEAD
      return res.status(404).json({ success: false, error: "Job not found" });
=======
      return res.status(403).json({ success: false, error: "Forbidden" });
    }

    let jobIDs = await getCrawlJobs(req.params.jobId);
    let jobStatuses = await Promise.all(
      jobIDs.map(
        async (x) => [x, await getScrapeQueue().getJobState(x)] as const,
      ),
    );

    if (jobStatuses.filter((x) => x[1] === "unknown").length > 0 && process.env.USE_DB_AUTHENTICATION === "true") {
      for (let rangeStart = 0; ; rangeStart += 1000) {
        const rangeEnd = rangeStart + 1000;

        const currentJobs = await supabase_service
          .from("firecrawl_jobs")
          .select("success, job_id")
          .eq("crawl_id", req.params.jobId)
          .order("date_added", { ascending: true })
          .range(rangeStart, rangeEnd);

        const rangeLength = rangeEnd - rangeStart;

        if (currentJobs.error) {
          logger.error("Error getting current jobs", { error: currentJobs.error });
          continue;
        }

        const data = currentJobs.data ?? [];

        for (const job of data) {
          let index = jobStatuses.findIndex((x) => x[0] === job.job_id);
          if (index !== -1) {
            jobStatuses[index] = [job.job_id, job.success ? "completed" : "failed"];
          } else {
            jobStatuses.push([job.job_id, job.success ? "completed" : "failed"]);
          }
        }

        if (data.length < rangeLength) {
          break;
        }
      }
    }

    const throttledJobsSet = new Set(await getConcurrencyLimitedJobs(req.auth.team_id));
    const activeJobsSet = new Set(await getCrawlConcurrencyLimitActiveJobs(req.params.jobId));

    const validJobStatuses: [string, JobState | "unknown"][] = [];
    const validJobIDs: string[] = [];

    for (const [id, status] of jobStatuses) {
      if (throttledJobsSet.has(id)) {
        validJobStatuses.push([id, "prioritized"]);
        validJobIDs.push(id);
      } else if (status === "unknown" && activeJobsSet.has(id)) {
        validJobStatuses.push([id, "active"]);
        validJobIDs.push(id);
      } else if (
        status !== "failed" &&
        status !== "unknown"
      ) {
        validJobStatuses.push([id, status]);
        validJobIDs.push(id);
      }
    }

    status =
      sc.cancelled
        ? "cancelled"
        : validJobStatuses.every((x) => x[1] === "completed") &&
          (sc.crawlerOptions
            ? await isCrawlKickoffFinished(req.params.jobId)
            : true)
          ? "completed"
          : "scraping";

    // Use validJobIDs instead of jobIDs for further processing
    jobIDs = validJobIDs;

    doneJobsLength = await getDoneJobsOrderedLength(req.params.jobId);
    doneJobsOrder = await getDoneJobsOrdered(
      req.params.jobId,
      start,
      end ?? -1,
    );

    totalCount = jobIDs.length;

    if (totalCount === 0 && process.env.USE_DB_AUTHENTICATION === "true") {
      const x = await supabase_rr_service
        .from('firecrawl_jobs')
        .select('*', { count: 'exact', head: true })
        .eq("crawl_id", req.params.jobId)
        .eq("success", true)

      totalCount = x.count ?? 0;
    }

    if (process.env.USE_DB_AUTHENTICATION === "true") {
      const creditsRpc = await supabase_rr_service
        .rpc("credits_billed_by_crawl_id_1", {
          i_crawl_id: req.params.jobId,
        }, { get: true });

      creditsUsed = creditsRpc.data?.[0]?.credits_billed ?? (totalCount * (
        sc.scrapeOptions.formats.find(x => typeof x === "object" && x.type === "json")
          ? 5
          : 1
      ));
    } else {
      creditsUsed = totalCount * (
        sc.scrapeOptions.formats.find(x => typeof x === "object" && x.type === "json")
          ? 5
          : 1
      )
>>>>>>> b7d7b8e5
    }
  } else if (process.env.USE_DB_AUTHENTICATION === "true") {
    const { data: crawlJobs, error: crawlJobError } = await supabase_rr_service
      .from("firecrawl_jobs")
      .select("*")
      .eq("job_id", req.params.jobId)
      .limit(1);

    if (crawlJobError || !crawlJobs || crawlJobs.length === 0) {
      logger.error("Error getting crawl job", { error: crawlJobError });
      throw new Error("Error getting crawl job", { cause: crawlJobError });
    }

    const crawlJob = crawlJobs[0];

    if (crawlJob.team_id !== req.auth.team_id) {
      return res.status(404).json({ success: false, error: "Job not found" });
    }

    const crawlTtlHours = req.acuc?.flags?.crawlTtlHours ?? 24;
    const crawlTtlMs = crawlTtlHours * 60 * 60 * 1000;

    if (new Date().valueOf() - new Date(crawlJob.date_added).valueOf() > crawlTtlMs) {
      return res.status(404).json({ success: false, error: "Job expired" });
    }
  } else {
    // if SC is gone and no DB, that means the job is expired, or never existed to begin with
    return res.status(404).json({ success: false, error: "Job not found" });
  }

  let outputBulkA: {
    status?: "completed" | "scraping" | "cancelled",
    completed?: number,
    total?: number,
    creditsUsed?: number,
  };

  if (sc) {
    // Local mode (easier, low-pressure)
    const kickoffFinished = await isCrawlKickoffFinished(req.params.jobId);
    let total = await getCrawlQualifiedJobCount(req.params.jobId);

    let completed = await getDoneJobsOrderedLength(req.params.jobId, djoCutoff);
    let creditsUsed = completed * (sc.scrapeOptions?.extract ? 5 : 1);

    if (process.env.USE_DB_AUTHENTICATION === "true") {
      const creditsRpc = await supabase_service
        .rpc("credits_billed_by_crawl_id_1", {
          i_crawl_id: req.params.jobId,
        }, { get: true });

      creditsUsed = creditsRpc.data?.[0]?.credits_billed ?? creditsUsed;

      if (total === 0 && completed === 0 && Date.now() - sc.createdAt > 1000 * 60) {
        const x = await supabase_service
          .rpc('crawl_status_job_count_1', {
            i_team_id: req.auth.team_id,
            i_crawl_id: req.params.jobId,
          }, { get: true });

        total = x.data?.[0]?.count ?? 0;
        completed = total;
      }
    }

    outputBulkA = {
      status: sc.cancelled ? "cancelled" : (completed === total && kickoffFinished) ? "completed" : "scraping",
      total,
      completed,
      creditsUsed,
    };
  } else { // DB must be specified at this point, otherwise control flow kills execution earlier
    // DB mode (once job expires from Redis)
    const { data: crawlJobCounts, error: crawlJobCountsError } = await supabase_service
      .rpc('crawl_status_job_count_1', {
        i_team_id: req.auth.team_id,
        i_crawl_id: req.params.jobId,
      }, { get: true });

    if (crawlJobCountsError || !crawlJobCounts || crawlJobCounts.length === 0) {
      logger.error("Error getting crawl job count", { error: crawlJobCountsError });
      throw new Error("Error getting crawl job count", { cause: crawlJobCountsError });
    }

    const crawlJobCount: number = crawlJobCounts[0].count ?? 0;

    const creditsRpc = await supabase_service
        .rpc("credits_billed_by_crawl_id_1", {
          i_crawl_id: req.params.jobId,
        }, { get: true });

    const creditsUsed = creditsRpc.data?.[0]?.credits_billed ?? crawlJobCount;

    outputBulkA = {
      status: "completed", // Salvage expired job
      total: crawlJobCount,
      completed: crawlJobCount,
      creditsUsed,
    };
  }

  let outputBulkB: {
    data: Document[],
    next: string | undefined,
  };

  if (process.env.USE_DB_AUTHENTICATION === "true") {
    // new DB-based path
    const { data, error } = await supabase_service.rpc("crawl_status_1", {
      i_team_id: req.auth.team_id,
      i_crawl_id: req.params.jobId,
      i_start: start,
      i_end: end ?? (start + 100),
    }, { get: true });

    if (error || !data) {
      logger.error("Error getting crawl status from DB", { error });
      throw new Error("Error getting crawl status from DB", { cause: error });
    }

    const scrapeIds = data?.map((x) => x.id) ?? [];
    let scrapes: Document[] = [];
    let iteratedOver = 0;
    let bytes = 0;
    const bytesLimit = 10485760; // 10 MiB in bytes

    const scrapeBlobs = await Promise.all(scrapeIds.map(async (x) => [x, (await getJobFromGCS(x))?.[0]]));

    for (const [id, scrape] of scrapeBlobs) {
      if (scrape) {
        scrapes.push(scrape);
        bytes += JSON.stringify(scrape).length;
      } else {
        logger.warn(
          "Job was considered done, but returnvalue is undefined!",
          { jobId: id, returnvalue: scrape },
        );
      }

      iteratedOver++;

      if (bytes > bytesLimit) {
        break;
      }
    }

    if (bytes > bytesLimit && scrapes.length !== 1) {
      scrapes.splice(scrapes.length - 1, 1);
      iteratedOver--;
    }

    outputBulkB = {
      data: scrapes,
      next: (outputBulkA.total ?? 0) > (start + iteratedOver)
        ? `${process.env.ENV === "local" ? req.protocol : "https"}://${req.get("host")}/v1/${isBatch ? "batch/scrape" : "crawl"}/${req.params.jobId}?skip=${start + iteratedOver}${req.query.limit ? `&limit=${req.query.limit}` : ""}`
        : undefined,
    };
  } else {
    // old BullMQ-based path
    const doneJobs = await getDoneJobsOrderedUntil(req.params.jobId, djoCutoff, start, end !== undefined ? end - start : 100);

    let scrapes: Document[] = [];
    let iteratedOver = 0;
    let bytes = 0;
    const bytesLimit = 10485760; // 10 MiB in bytes

    for (const jobId of doneJobs) {
      const job = await getScrapeQueue().getJob(jobId);
      const state = await job?.getState();

      if (state === "failed") {
        // no iterated over, just ignore
        continue;
      } else {
        if (job?.returnvalue) {
          scrapes.push(job.returnvalue);
          bytes += JSON.stringify(job.returnvalue).length;
        } else {
          logger.warn(
            "Job was considered done, but returnvalue is undefined!",
            { scrapeId: jobId, crawlId: req.params.jobId, state, returnvalue: job?.returnvalue },
          );
        }

        iteratedOver++;
      }

      if (bytes > bytesLimit) {
        break;
      }
    }

    if (bytes > bytesLimit && scrapes.length !== 1) {
      scrapes.splice(scrapes.length - 1, 1);
      iteratedOver--;
    }

    outputBulkB = {
      data: scrapes,
      next: (outputBulkA.total ?? 0) > (start + iteratedOver)
        ? `${process.env.ENV === "local" ? req.protocol : "https"}://${req.get("host")}/v1/${isBatch ? "batch/scrape" : "crawl"}/${req.params.jobId}?skip=${start + iteratedOver}${req.query.limit ? `&limit=${req.query.limit}` : ""}`
        : undefined,
    };
  }

  return res.status(200).json({
    success: true,
    status: outputBulkA.status ?? "scraping",
    completed: outputBulkA.completed ?? 0,
    total: outputBulkA.total ?? 0,
    creditsUsed: outputBulkA.creditsUsed ?? 0,
    expiresAt: (await getCrawlExpiry(req.params.jobId)).toISOString(),
    next: outputBulkB.next,
    data: outputBulkB.data,
  });
}<|MERGE_RESOLUTION|>--- conflicted
+++ resolved
@@ -147,126 +147,7 @@
 
   if (sc) {
     if (sc.team_id !== req.auth.team_id) {
-<<<<<<< HEAD
       return res.status(404).json({ success: false, error: "Job not found" });
-=======
-      return res.status(403).json({ success: false, error: "Forbidden" });
-    }
-
-    let jobIDs = await getCrawlJobs(req.params.jobId);
-    let jobStatuses = await Promise.all(
-      jobIDs.map(
-        async (x) => [x, await getScrapeQueue().getJobState(x)] as const,
-      ),
-    );
-
-    if (jobStatuses.filter((x) => x[1] === "unknown").length > 0 && process.env.USE_DB_AUTHENTICATION === "true") {
-      for (let rangeStart = 0; ; rangeStart += 1000) {
-        const rangeEnd = rangeStart + 1000;
-
-        const currentJobs = await supabase_service
-          .from("firecrawl_jobs")
-          .select("success, job_id")
-          .eq("crawl_id", req.params.jobId)
-          .order("date_added", { ascending: true })
-          .range(rangeStart, rangeEnd);
-
-        const rangeLength = rangeEnd - rangeStart;
-
-        if (currentJobs.error) {
-          logger.error("Error getting current jobs", { error: currentJobs.error });
-          continue;
-        }
-
-        const data = currentJobs.data ?? [];
-
-        for (const job of data) {
-          let index = jobStatuses.findIndex((x) => x[0] === job.job_id);
-          if (index !== -1) {
-            jobStatuses[index] = [job.job_id, job.success ? "completed" : "failed"];
-          } else {
-            jobStatuses.push([job.job_id, job.success ? "completed" : "failed"]);
-          }
-        }
-
-        if (data.length < rangeLength) {
-          break;
-        }
-      }
-    }
-
-    const throttledJobsSet = new Set(await getConcurrencyLimitedJobs(req.auth.team_id));
-    const activeJobsSet = new Set(await getCrawlConcurrencyLimitActiveJobs(req.params.jobId));
-
-    const validJobStatuses: [string, JobState | "unknown"][] = [];
-    const validJobIDs: string[] = [];
-
-    for (const [id, status] of jobStatuses) {
-      if (throttledJobsSet.has(id)) {
-        validJobStatuses.push([id, "prioritized"]);
-        validJobIDs.push(id);
-      } else if (status === "unknown" && activeJobsSet.has(id)) {
-        validJobStatuses.push([id, "active"]);
-        validJobIDs.push(id);
-      } else if (
-        status !== "failed" &&
-        status !== "unknown"
-      ) {
-        validJobStatuses.push([id, status]);
-        validJobIDs.push(id);
-      }
-    }
-
-    status =
-      sc.cancelled
-        ? "cancelled"
-        : validJobStatuses.every((x) => x[1] === "completed") &&
-          (sc.crawlerOptions
-            ? await isCrawlKickoffFinished(req.params.jobId)
-            : true)
-          ? "completed"
-          : "scraping";
-
-    // Use validJobIDs instead of jobIDs for further processing
-    jobIDs = validJobIDs;
-
-    doneJobsLength = await getDoneJobsOrderedLength(req.params.jobId);
-    doneJobsOrder = await getDoneJobsOrdered(
-      req.params.jobId,
-      start,
-      end ?? -1,
-    );
-
-    totalCount = jobIDs.length;
-
-    if (totalCount === 0 && process.env.USE_DB_AUTHENTICATION === "true") {
-      const x = await supabase_rr_service
-        .from('firecrawl_jobs')
-        .select('*', { count: 'exact', head: true })
-        .eq("crawl_id", req.params.jobId)
-        .eq("success", true)
-
-      totalCount = x.count ?? 0;
-    }
-
-    if (process.env.USE_DB_AUTHENTICATION === "true") {
-      const creditsRpc = await supabase_rr_service
-        .rpc("credits_billed_by_crawl_id_1", {
-          i_crawl_id: req.params.jobId,
-        }, { get: true });
-
-      creditsUsed = creditsRpc.data?.[0]?.credits_billed ?? (totalCount * (
-        sc.scrapeOptions.formats.find(x => typeof x === "object" && x.type === "json")
-          ? 5
-          : 1
-      ));
-    } else {
-      creditsUsed = totalCount * (
-        sc.scrapeOptions.formats.find(x => typeof x === "object" && x.type === "json")
-          ? 5
-          : 1
-      )
->>>>>>> b7d7b8e5
     }
   } else if (process.env.USE_DB_AUTHENTICATION === "true") {
     const { data: crawlJobs, error: crawlJobError } = await supabase_rr_service
@@ -310,7 +191,7 @@
     let total = await getCrawlQualifiedJobCount(req.params.jobId);
 
     let completed = await getDoneJobsOrderedLength(req.params.jobId, djoCutoff);
-    let creditsUsed = completed * (sc.scrapeOptions?.extract ? 5 : 1);
+    let creditsUsed = completed * (sc.scrapeOptions?.formats?.find(x => typeof x === "object" && x.type === "json") ? 5 : 1);
 
     if (process.env.USE_DB_AUTHENTICATION === "true") {
       const creditsRpc = await supabase_service
