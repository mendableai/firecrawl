import { Response } from "express";
import { v4 as uuidv4 } from "uuid";
import {
  mapRequestSchema,
  RequestWithAuth,
  scrapeOptions,
} from "./types";
import { crawlToCrawler, StoredCrawl } from "../../lib/crawl-redis";
import { MapResponse, MapRequest } from "./types";
import { configDotenv } from "dotenv";
import {
  checkAndUpdateURLForMap,
  isSameDomain,
  isSameSubdomain,
  removeDuplicateUrls,
} from "../../lib/validateUrl";
import { fireEngineMap } from "../../search/fireEngine";
import { performCosineSimilarity } from "../../lib/map-cosine";
import { logger } from "../../lib/logger";
import Redis from "ioredis";
import { billTeam } from "../../services/billing/credit_billing";
import { logJob } from "../../services/logging/log_job";

configDotenv();
const redis = new Redis(process.env.REDIS_URL!);

// Max Links that /map can return
const MAX_MAP_LIMIT = 5000;
// Max Links that "Smart /map" can return
const MAX_FIRE_ENGINE_RESULTS = 1000;

interface MapOptions {
  url: string;
  search?: string;
  limit?: number;
  ignoreSitemap?: boolean;
  includeSubdomains?: boolean;
  crawlerOptions?: any;
  teamId: string;
  plan: string;
  origin?: string;
  subId?: string;
  includeMetadata?: boolean;
}

export async function getMapResults({
  url,
  search,
  limit = MAX_MAP_LIMIT,
  ignoreSitemap = false,
  includeSubdomains = false,
  crawlerOptions = {},
  teamId,
  plan,
  origin,
  subId,
  includeMetadata = false,
}: MapOptions) {
  const startTime = new Date().getTime();
  const id = uuidv4();
  let links: { url: string; title?: string; description?: string }[] = [{ url }];

  const sc: StoredCrawl = {
<<<<<<< HEAD
    originUrl: url,
    crawlerOptions,
    pageOptions: {},
    team_id: teamId,
=======
    originUrl: req.body.url,
    crawlerOptions: {
      ...req.body,
      scrapeOptions: undefined,
    },
    scrapeOptions: scrapeOptions.parse({}),
    internalOptions: {},
    team_id: req.auth.team_id,
>>>>>>> 9f8b8c19
    createdAt: Date.now(),
    plan,
  };

  const crawler = crawlToCrawler(id, sc);

  let urlWithoutWww = url.replace("www.", "");
  let mapUrl = search ? `"${search}" site:${urlWithoutWww}` : `site:${url}`;

  const resultsPerPage = 100;
  const maxPages = Math.ceil(Math.min(MAX_FIRE_ENGINE_RESULTS, limit) / resultsPerPage);

  const cacheKey = `fireEngineMap:${mapUrl}`;
  const cachedResult = null;

  let allResults: any[] = [];
  let pagePromises: Promise<any>[] = [];

  if (cachedResult) {
    allResults = JSON.parse(cachedResult);
  } else {
    const fetchPage = async (page: number) => {
      return fireEngineMap(mapUrl, {
        numResults: resultsPerPage,
        page: page,
      });
    };

    pagePromises = Array.from({ length: maxPages }, (_, i) => fetchPage(i + 1));
    allResults = await Promise.all(pagePromises);

    await redis.set(cacheKey, JSON.stringify(allResults), "EX", 24 * 60 * 60);
  }

  const [sitemap, ...searchResults] = await Promise.all([
    ignoreSitemap ? null : crawler.tryGetSitemap(),
    ...(cachedResult ? [] : pagePromises),
  ]);

  if (!cachedResult) {
    allResults = searchResults;
  }

  if (sitemap !== null) {
    sitemap.forEach((x) => {
      links.push({ url: x.url });
    });
  }

  let mapResults = allResults
    .flat()
    .filter((result) => result !== null && result !== undefined);

  const minumumCutoff = Math.min(MAX_MAP_LIMIT, limit);
  if (mapResults.length > minumumCutoff) {
    mapResults = mapResults.slice(0, minumumCutoff);
  }

  if (mapResults.length > 0) {
    if (search) {
      links = [
        { url: mapResults[0].url, title: mapResults[0].title, description: mapResults[0].description },
        ...mapResults.slice(1).map((x) => ({ 
          url: x.url,
          title: x.title,
          description: x.description
        })),
        ...links,
      ];
    } else {
      mapResults.forEach((x) => {
        links.push({ 
          url: x.url,
          title: x.title,
          description: x.description
        });
      });
    }
  }

  if (search) {
    const filteredLinks = performCosineSimilarity(links.map(l => l.url), search.toLowerCase());
    links = links.filter(l => filteredLinks.includes(l.url));
  }

  links = links
    .map((x) => {
      try {
        return { ...x, url: checkAndUpdateURLForMap(x.url).url.trim() };
      } catch (_) {
        return null;
      }
    })
    .filter((x) => x !== null) as string[];

  links = links.filter((x) => isSameDomain(x.url, url));

  if (!includeSubdomains) {
    links = links.filter((x) => isSameSubdomain(x.url, url));
  }

<<<<<<< HEAD
  links = removeDuplicateUrls(links.map(l => l.url)).map(url => links.find(l => l.url === url));
=======
  // remove duplicates that could be due to http/https or www
  links = removeDuplicateUrls(links);

  billTeam(req.auth.team_id, req.acuc?.sub_id, 1).catch((error) => {
    logger.error(
      `Failed to bill team ${req.auth.team_id} for 1 credit: ${error}`
    );
    // Optionally, you could notify an admin or add to a retry queue here
  });
>>>>>>> 9f8b8c19

  const endTime = new Date().getTime();
  const timeTakenInSeconds = (endTime - startTime) / 1000;

  const linksToReturn = links.slice(0, limit);

  return {
    links: includeMetadata ? linksToReturn : linksToReturn.map(l => l.url),
    scrapeId: origin?.includes("website") ? id : undefined,
    timeTakenInSeconds,
    id,
    linksLength: links.length,
    linksToReturnLength: linksToReturn.length,
    docs: linksToReturn.map(l => l.url),
  };
}

export async function mapController(
  req: RequestWithAuth<{}, MapResponse, MapRequest>,
  res: Response<MapResponse>
) {
  req.body = mapRequestSchema.parse(req.body);

  const results = await getMapResults({
    url: req.body.url,
    search: req.body.search,
    limit: req.body.limit,
    ignoreSitemap: req.body.ignoreSitemap,
    includeSubdomains: req.body.includeSubdomains,
    crawlerOptions: legacyCrawlerOptions(req.body),
    teamId: req.auth.team_id,
    plan: req.auth.plan,
    origin: req.body.origin,
    subId: req.acuc?.sub_id,
  });

  await billTeam(req.auth.team_id, req.acuc?.sub_id, 1).catch((error) => {
    Logger.error(`Failed to bill team ${req.auth.team_id} for 1 credit: ${error}`);
  });

  await logJob({
    job_id: results.id,
    success: results.linksLength > 0,
    message: "Map completed",
    num_docs: results.linksToReturnLength,
    docs: results.docs,
    time_taken: results.timeTakenInSeconds,
    team_id: req.auth.team_id,
    mode: "map",
    url: req.body.url,
    crawlerOptions: {},
    scrapeOptions: {},
    origin: req.body.origin,
    num_tokens: 0,
  });

  return res.status(200).json({
    success: true,
    links: results.links.map(l => l.url),
    scrape_id: results.scrapeId,
  });
}<|MERGE_RESOLUTION|>--- conflicted
+++ resolved
@@ -15,11 +15,11 @@
   removeDuplicateUrls,
 } from "../../lib/validateUrl";
 import { fireEngineMap } from "../../search/fireEngine";
+import { billTeam } from "../../services/billing/credit_billing";
+import { logJob } from "../../services/logging/log_job";
 import { performCosineSimilarity } from "../../lib/map-cosine";
 import { logger } from "../../lib/logger";
 import Redis from "ioredis";
-import { billTeam } from "../../services/billing/credit_billing";
-import { logJob } from "../../services/logging/log_job";
 
 configDotenv();
 const redis = new Redis(process.env.REDIS_URL!);
@@ -29,7 +29,19 @@
 // Max Links that "Smart /map" can return
 const MAX_FIRE_ENGINE_RESULTS = 1000;
 
-interface MapOptions {
+export async function getMapResults({
+  url,
+  search,
+  limit = MAX_MAP_LIMIT,
+  ignoreSitemap = false,
+  includeSubdomains = true,
+  crawlerOptions = {},
+  teamId,
+  plan,
+  origin,
+  subId,
+  includeMetadata = false
+}: {
   url: string;
   search?: string;
   limit?: number;
@@ -37,53 +49,34 @@
   includeSubdomains?: boolean;
   crawlerOptions?: any;
   teamId: string;
-  plan: string;
+  plan?: string;
   origin?: string;
-  subId?: string;
+  subId: string | null;
   includeMetadata?: boolean;
-}
-
-export async function getMapResults({
-  url,
-  search,
-  limit = MAX_MAP_LIMIT,
-  ignoreSitemap = false,
-  includeSubdomains = false,
-  crawlerOptions = {},
-  teamId,
-  plan,
-  origin,
-  subId,
-  includeMetadata = false,
-}: MapOptions) {
-  const startTime = new Date().getTime();
+}) {
   const id = uuidv4();
-  let links: { url: string; title?: string; description?: string }[] = [{ url }];
+  let links: string[] = [url];
 
   const sc: StoredCrawl = {
-<<<<<<< HEAD
     originUrl: url,
-    crawlerOptions,
-    pageOptions: {},
-    team_id: teamId,
-=======
-    originUrl: req.body.url,
     crawlerOptions: {
-      ...req.body,
+      ...crawlerOptions,
       scrapeOptions: undefined,
     },
     scrapeOptions: scrapeOptions.parse({}),
     internalOptions: {},
-    team_id: req.auth.team_id,
->>>>>>> 9f8b8c19
+    team_id: teamId,
     createdAt: Date.now(),
-    plan,
+    plan: plan,
   };
 
   const crawler = crawlToCrawler(id, sc);
 
   let urlWithoutWww = url.replace("www.", "");
-  let mapUrl = search ? `"${search}" site:${urlWithoutWww}` : `site:${url}`;
+
+  let mapUrl = search
+    ? `"${search}" site:${urlWithoutWww}`
+    : `site:${url}`;
 
   const resultsPerPage = 100;
   const maxPages = Math.ceil(Math.min(MAX_FIRE_ENGINE_RESULTS, limit) / resultsPerPage);
@@ -107,9 +100,11 @@
     pagePromises = Array.from({ length: maxPages }, (_, i) => fetchPage(i + 1));
     allResults = await Promise.all(pagePromises);
 
-    await redis.set(cacheKey, JSON.stringify(allResults), "EX", 24 * 60 * 60);
-  }
-
+    await redis.set(cacheKey, JSON.stringify(allResults), "EX", 24 * 60 * 60); // Cache for 24 hours
+  }
+
+  console.log("allResults", allResults);
+  // Parallelize sitemap fetch with serper search
   const [sitemap, ...searchResults] = await Promise.all([
     ignoreSitemap ? null : crawler.tryGetSitemap(),
     ...(cachedResult ? [] : pagePromises),
@@ -121,7 +116,7 @@
 
   if (sitemap !== null) {
     sitemap.forEach((x) => {
-      links.push({ url: x.url });
+      links.push(x.url);
     });
   }
 
@@ -136,74 +131,74 @@
 
   if (mapResults.length > 0) {
     if (search) {
+      // Ensure all map results are first, maintaining their order
       links = [
-        { url: mapResults[0].url, title: mapResults[0].title, description: mapResults[0].description },
-        ...mapResults.slice(1).map((x) => ({ 
-          url: x.url,
-          title: x.title,
-          description: x.description
-        })),
+        mapResults[0].url,
+        ...mapResults.slice(1).map((x) => x.url),
         ...links,
       ];
     } else {
-      mapResults.forEach((x) => {
-        links.push({ 
-          url: x.url,
-          title: x.title,
-          description: x.description
-        });
+      mapResults.map((x) => {
+        links.push(x.url);
       });
     }
   }
 
+  // Perform cosine similarity between the search query and the list of links
   if (search) {
-    const filteredLinks = performCosineSimilarity(links.map(l => l.url), search.toLowerCase());
-    links = links.filter(l => filteredLinks.includes(l.url));
+    const searchQuery = search.toLowerCase();
+    links = performCosineSimilarity(links, searchQuery);
   }
 
   links = links
     .map((x) => {
       try {
-        return { ...x, url: checkAndUpdateURLForMap(x.url).url.trim() };
+        return checkAndUpdateURLForMap(x).url.trim();
       } catch (_) {
         return null;
       }
     })
     .filter((x) => x !== null) as string[];
 
-  links = links.filter((x) => isSameDomain(x.url, url));
-
+  // allows for subdomains to be included
+  links = links.filter((x) => isSameDomain(x, url));
+
+  // if includeSubdomains is false, filter out subdomains
   if (!includeSubdomains) {
-    links = links.filter((x) => isSameSubdomain(x.url, url));
-  }
-
-<<<<<<< HEAD
-  links = removeDuplicateUrls(links.map(l => l.url)).map(url => links.find(l => l.url === url));
-=======
+    links = links.filter((x) => isSameSubdomain(x, url));
+  }
+
   // remove duplicates that could be due to http/https or www
   links = removeDuplicateUrls(links);
 
-  billTeam(req.auth.team_id, req.acuc?.sub_id, 1).catch((error) => {
+  billTeam(teamId, subId, 1).catch((error) => {
     logger.error(
-      `Failed to bill team ${req.auth.team_id} for 1 credit: ${error}`
+      `Failed to bill team ${teamId} for 1 credit: ${error}`
     );
-    // Optionally, you could notify an admin or add to a retry queue here
   });
->>>>>>> 9f8b8c19
-
-  const endTime = new Date().getTime();
-  const timeTakenInSeconds = (endTime - startTime) / 1000;
 
   const linksToReturn = links.slice(0, limit);
 
+  logJob({
+    job_id: id,
+    success: links.length > 0,
+    message: "Map completed", 
+    num_docs: linksToReturn.length,
+    docs: linksToReturn,
+    time_taken: (new Date().getTime() - Date.now()) / 1000,
+    team_id: teamId,
+    mode: "map",
+    url: url,
+    crawlerOptions: {},
+    scrapeOptions: {},
+    origin: origin ?? "api",
+    num_tokens: 0,
+  });
+
   return {
-    links: includeMetadata ? linksToReturn : linksToReturn.map(l => l.url),
-    scrapeId: origin?.includes("website") ? id : undefined,
-    timeTakenInSeconds,
-    id,
-    linksLength: links.length,
-    linksToReturnLength: linksToReturn.length,
-    docs: linksToReturn.map(l => l.url),
+    success: true,
+    links: includeMetadata ? mapResults : linksToReturn,
+    scrape_id: origin?.includes("website") ? id : undefined,
   };
 }
 
@@ -213,42 +208,73 @@
 ) {
   req.body = mapRequestSchema.parse(req.body);
 
-  const results = await getMapResults({
+  console.log("req.body", req.body);
+  const result = await getMapResults({
     url: req.body.url,
     search: req.body.search,
     limit: req.body.limit,
     ignoreSitemap: req.body.ignoreSitemap,
     includeSubdomains: req.body.includeSubdomains,
-    crawlerOptions: legacyCrawlerOptions(req.body),
+    crawlerOptions: req.body,
     teamId: req.auth.team_id,
     plan: req.auth.plan,
     origin: req.body.origin,
-    subId: req.acuc?.sub_id,
+    subId: req.acuc?.sub_id
   });
 
-  await billTeam(req.auth.team_id, req.acuc?.sub_id, 1).catch((error) => {
-    Logger.error(`Failed to bill team ${req.auth.team_id} for 1 credit: ${error}`);
-  });
-
-  await logJob({
-    job_id: results.id,
-    success: results.linksLength > 0,
-    message: "Map completed",
-    num_docs: results.linksToReturnLength,
-    docs: results.docs,
-    time_taken: results.timeTakenInSeconds,
-    team_id: req.auth.team_id,
-    mode: "map",
-    url: req.body.url,
-    crawlerOptions: {},
-    scrapeOptions: {},
-    origin: req.body.origin,
-    num_tokens: 0,
-  });
-
-  return res.status(200).json({
-    success: true,
-    links: results.links.map(l => l.url),
-    scrape_id: results.scrapeId,
-  });
-}+  const response = {
+    success: true as const,
+    links: result.links,
+    scrape_id: result.scrape_id
+  };
+
+  return res.status(200).json(response);
+}
+
+// Subdomain sitemap url checking
+
+// // For each result, check for subdomains, get their sitemaps and add them to the links
+// const processedUrls = new Set();
+// const processedSubdomains = new Set();
+
+// for (const result of links) {
+//   let url;
+//   let hostParts;
+//   try {
+//     url = new URL(result);
+//     hostParts = url.hostname.split('.');
+//   } catch (e) {
+//     continue;
+//   }
+
+//   console.log("hostParts", hostParts);
+//   // Check if it's a subdomain (more than 2 parts, and not 'www')
+//   if (hostParts.length > 2 && hostParts[0] !== 'www') {
+//     const subdomain = hostParts[0];
+//     console.log("subdomain", subdomain);
+//     const subdomainUrl = `${url.protocol}//${subdomain}.${hostParts.slice(-2).join('.')}`;
+//     console.log("subdomainUrl", subdomainUrl);
+
+//     if (!processedSubdomains.has(subdomainUrl)) {
+//       processedSubdomains.add(subdomainUrl);
+
+//       const subdomainCrawl = crawlToCrawler(id, {
+//         originUrl: subdomainUrl,
+//         crawlerOptions: legacyCrawlerOptions(req.body),
+//         pageOptions: {},
+//         team_id: req.auth.team_id,
+//         createdAt: Date.now(),
+//         plan: req.auth.plan,
+//       });
+//       const subdomainSitemap = await subdomainCrawl.tryGetSitemap();
+//       if (subdomainSitemap) {
+//         subdomainSitemap.forEach((x) => {
+//           if (!processedUrls.has(x.url)) {
+//             processedUrls.add(x.url);
+//             links.push(x.url);
+//           }
+//         });
+//       }
+//     }
+//   }
+// }