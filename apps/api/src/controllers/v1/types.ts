--- conflicted
+++ resolved
@@ -693,9 +693,7 @@
   .strict(strictMessage)
   .refine((x) => extractRefine(x.scrapeOptions), extractRefineOpts)
   .refine((x) => fire1Refine(x.scrapeOptions), fire1RefineOpts)
-<<<<<<< HEAD
   .refine((x) => waitForRefine(x.scrapeOptions), waitForRefineOpts)
-=======
   .refine(
     (data) => {
       const urlDepth = getURLDepth(data.url);
@@ -706,7 +704,6 @@
       path: ["url"]
     }
   )
->>>>>>> 8d81209f
   .transform((x) => {
     if (x.crawlEntireDomain !== undefined) {
       x.allowBackwardLinks = x.crawlEntireDomain;
