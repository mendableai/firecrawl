--- conflicted
+++ resolved
@@ -125,7 +125,6 @@
     }
   }
 
-<<<<<<< HEAD
   logJob({
     job_id: jobId,
     success: true,
@@ -144,8 +143,6 @@
 
   delete doc.metadata.costTracking;
 
-=======
->>>>>>> 0446443b
   return res.status(200).json({
     success: true,
     data: doc,
