--- conflicted
+++ resolved
@@ -496,15 +496,11 @@
       subId: job.data.subId,
       maxUrls: job.data.request.maxUrls,
       analysisPrompt: job.data.request.analysisPrompt,
-<<<<<<< HEAD
-    });
-=======
       systemPrompt: job.data.request.systemPrompt,
       formats: job.data.request.formats,
       jsonOptions: job.data.request.jsonOptions,
     });  
     
->>>>>>> 6bed5eca
     if(result.success) {
       // Move job to completed state in Redis and update research status
       await job.moveToCompleted(result, token, false);
