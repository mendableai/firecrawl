import "dotenv/config";
import "./sentry";
import * as Sentry from "@sentry/node";
import {
  getScrapeQueue,
  getExtractQueue,
  getDeepResearchQueue,
  getGenerateLlmsTxtQueue,
  scrapeQueueName,
  getRedisConnection,
} from "./queue-service";
import { Job, Queue, QueueEvents } from "bullmq";
import { logger as _logger } from "../lib/logger";
import { Worker } from "bullmq";
import systemMonitor from "./system-monitor";
import { v4 as uuidv4 } from "uuid";
import {
  addCrawlJobDone,
  finishCrawlKickoff,
  getCrawl,
  normalizeURL,
} from "../lib/crawl-redis";
import { StoredCrawl } from "../lib/crawl-redis";
import { configDotenv } from "dotenv";
import { concurrentJobDone } from "../lib/concurrency-limit";
import {
  ExtractResult,
  performExtraction,
} from "../lib/extract/extraction-service";
import { updateExtract } from "../lib/extract/extract-redis";
import { updateDeepResearch } from "../lib/deep-research/deep-research-redis";
import { performDeepResearch } from "../lib/deep-research/deep-research-service";
import { performGenerateLlmsTxt } from "../lib/generate-llmstxt/generate-llmstxt-service";
import { updateGeneratedLlmsTxt } from "../lib/generate-llmstxt/generate-llmstxt-redis";
import { performExtraction_F0 } from "../lib/extract/fire-0/extraction-service-f0";
import Express from "express";
import http from "http";
import https from "https";
import { cacheableLookup } from "../scraper/scrapeURL/lib/cacheableLookup";
import { robustFetch } from "../scraper/scrapeURL/lib/fetch";
import { redisEvictConnection } from "./redis";
import path from "path";
import { finishCrawlIfNeeded } from "./worker/crawl-logic";
import { NodeSDK } from "@opentelemetry/sdk-node";
import { getNodeAutoInstrumentations } from "@opentelemetry/auto-instrumentations-node";
import { LangfuseExporter } from "langfuse-vercel";
import { BatchSpanProcessor } from "@opentelemetry/sdk-trace-node";
import { ATTR_SERVICE_NAME } from "@opentelemetry/semantic-conventions";
import { resourceFromAttributes } from "@opentelemetry/resources";
import { OTLPTraceExporter } from "@opentelemetry/exporter-trace-otlp-grpc";
import { BullMQOtel } from "bullmq-otel";

configDotenv();

const sleep = (ms: number) => new Promise((resolve) => setTimeout(resolve, ms));

const jobLockExtendInterval =
  Number(process.env.JOB_LOCK_EXTEND_INTERVAL) || 10000;
const jobLockExtensionTime =
  Number(process.env.JOB_LOCK_EXTENSION_TIME) || 60000;

const cantAcceptConnectionInterval =
  Number(process.env.CANT_ACCEPT_CONNECTION_INTERVAL) || 2000;
const connectionMonitorInterval =
  Number(process.env.CONNECTION_MONITOR_INTERVAL) || 10;
const gotJobInterval = Number(process.env.CONNECTION_MONITOR_INTERVAL) || 20;

const runningJobs: Set<string> = new Set();

// Install cacheable lookup for all other requests
cacheableLookup.install(http.globalAgent);
cacheableLookup.install(https.globalAgent);

const shouldOtel = process.env.LANGFUSE_PUBLIC_KEY || process.env.OTEL_EXPORTER_OTLP_ENDPOINT;
const otelSdk = shouldOtel ? new NodeSDK({
  resource: resourceFromAttributes({
    [ATTR_SERVICE_NAME]: "firecrawl-worker",
  }),
  spanProcessors: [
    ...(process.env.LANGFUSE_PUBLIC_KEY ? [new BatchSpanProcessor(new LangfuseExporter())] : []),
    ...(process.env.OTEL_EXPORTER_OTLP_ENDPOINT ? [new BatchSpanProcessor(new OTLPTraceExporter({
      url: process.env.OTEL_EXPORTER_OTLP_ENDPOINT,
    }))] : []),
  ],
  instrumentations: [getNodeAutoInstrumentations()],
}) : null;

if (otelSdk) {
  otelSdk.start();
}

const processExtractJobInternal = async (
  token: string,
  job: Job & { id: string },
) => {
  const logger = _logger.child({
    module: "extract-worker",
    method: "processJobInternal",
    jobId: job.id,
    extractId: job.data.extractId,
    teamId: job.data?.teamId ?? undefined,
  });

  const extendLockInterval = setInterval(async () => {
    logger.info(`🔄 Worker extending lock on job ${job.id}`);
    await job.extendLock(token, jobLockExtensionTime);
  }, jobLockExtendInterval);

  try {
    let result: ExtractResult | null = null;

    const model = job.data.request.agent?.model;
    if (
      job.data.request.agent &&
      model &&
      model.toLowerCase().includes("fire-1")
    ) {
      result = await performExtraction(job.data.extractId, {
        request: job.data.request,
        teamId: job.data.teamId,
        subId: job.data.subId,
      });
    } else {
      result = await performExtraction_F0(job.data.extractId, {
        request: job.data.request,
        teamId: job.data.teamId,
        subId: job.data.subId,
      });
    }
    // result = await performExtraction_F0(job.data.extractId, {
    //   request: job.data.request,
    //   teamId: job.data.teamId,
    //   subId: job.data.subId,
    // });

    if (result && result.success) {
      // Move job to completed state in Redis
      await job.moveToCompleted(result, token, false);
      return result;
    } else {
      // throw new Error(result.error || "Unknown error during extraction");

      await job.moveToCompleted(result, token, false);
      await updateExtract(job.data.extractId, {
        status: "failed",
        error:
          result?.error ??
          "Unknown error, please contact help@firecrawl.com. Extract id: " +
            job.data.extractId,
      });

      return result;
    }
  } catch (error) {
    logger.error(`🚫 Job errored ${job.id} - ${error}`, { error });

    Sentry.captureException(error, {
      data: {
        job: job.id,
      },
    });

    try {
      // Move job to failed state in Redis
      await job.moveToFailed(error, token, false);
    } catch (e) {
      logger.log("Failed to move job to failed state in Redis", { error });
    }

    await updateExtract(job.data.extractId, {
      status: "failed",
      error:
        error.error ??
        error ??
        "Unknown error, please contact help@firecrawl.com. Extract id: " +
          job.data.extractId,
    });
    return {
      success: false,
      error:
        error.error ??
        error ??
        "Unknown error, please contact help@firecrawl.com. Extract id: " +
          job.data.extractId,
    };
    // throw error;
  } finally {
    clearInterval(extendLockInterval);
  }
};

const processDeepResearchJobInternal = async (
  token: string,
  job: Job & { id: string },
) => {
  const logger = _logger.child({
    module: "deep-research-worker",
    method: "processJobInternal",
    jobId: job.id,
    researchId: job.data.researchId,
    teamId: job.data?.teamId ?? undefined,
  });

  const extendLockInterval = setInterval(async () => {
    logger.info(`🔄 Worker extending lock on job ${job.id}`);
    await job.extendLock(token, jobLockExtensionTime);
  }, jobLockExtendInterval);

  try {
    console.log(
      "[Deep Research] Starting deep research: ",
      job.data.researchId,
    );
    const result = await performDeepResearch({
      researchId: job.data.researchId,
      teamId: job.data.teamId,
      query: job.data.request.query,
      maxDepth: job.data.request.maxDepth,
      timeLimit: job.data.request.timeLimit,
      subId: job.data.subId,
      maxUrls: job.data.request.maxUrls,
      analysisPrompt: job.data.request.analysisPrompt,
      systemPrompt: job.data.request.systemPrompt,
      formats: job.data.request.formats,
      jsonOptions: job.data.request.jsonOptions,
    });

    if (result.success) {
      // Move job to completed state in Redis and update research status
      await job.moveToCompleted(result, token, false);
      return result;
    } else {
      // If the deep research failed but didn't throw an error
      const error = new Error("Deep research failed without specific error");
      await updateDeepResearch(job.data.researchId, {
        status: "failed",
        error: error.message,
      });
      await job.moveToFailed(error, token, false);

      return { success: false, error: error.message };
    }
  } catch (error) {
    logger.error(`🚫 Job errored ${job.id} - ${error}`, { error });

    Sentry.captureException(error, {
      data: {
        job: job.id,
      },
    });

    try {
      // Move job to failed state in Redis
      await job.moveToFailed(error, token, false);
    } catch (e) {
      logger.error("Failed to move job to failed state in Redis", { error });
    }

    await updateDeepResearch(job.data.researchId, {
      status: "failed",
      error: error.message || "Unknown error occurred",
    });

    return { success: false, error: error.message || "Unknown error occurred" };
  } finally {
    clearInterval(extendLockInterval);
  }
};

const processGenerateLlmsTxtJobInternal = async (
  token: string,
  job: Job & { id: string },
) => {
  const logger = _logger.child({
    module: "generate-llmstxt-worker",
    method: "processJobInternal",
    jobId: job.id,
    generateId: job.data.generateId,
    teamId: job.data?.teamId ?? undefined,
  });

  const extendLockInterval = setInterval(async () => {
    logger.info(`🔄 Worker extending lock on job ${job.id}`);
    await job.extendLock(token, jobLockExtensionTime);
  }, jobLockExtendInterval);

  try {
    const result = await performGenerateLlmsTxt({
      generationId: job.data.generationId,
      teamId: job.data.teamId,
      url: job.data.request.url,
      maxUrls: job.data.request.maxUrls,
      showFullText: job.data.request.showFullText,
      subId: job.data.subId,
      cache: job.data.request.cache,
    });

    if (result.success) {
      await job.moveToCompleted(result, token, false);
      await updateGeneratedLlmsTxt(job.data.generateId, {
        status: "completed",
        generatedText: result.data.generatedText,
        fullText: result.data.fullText,
      });
      return result;
    } else {
      const error = new Error(
        "LLMs text generation failed without specific error",
      );
      await job.moveToFailed(error, token, false);
      await updateGeneratedLlmsTxt(job.data.generateId, {
        status: "failed",
        error: error.message,
      });
      return { success: false, error: error.message };
    }
  } catch (error) {
    logger.error(`🚫 Job errored ${job.id} - ${error}`, { error });

    Sentry.captureException(error, {
      data: {
        job: job.id,
      },
    });

    try {
      await job.moveToFailed(error, token, false);
    } catch (e) {
      logger.error("Failed to move job to failed state in Redis", { error });
    }

    await updateGeneratedLlmsTxt(job.data.generateId, {
      status: "failed",
      error: error.message || "Unknown error occurred",
    });

    return { success: false, error: error.message || "Unknown error occurred" };
  } finally {
    clearInterval(extendLockInterval);
  }
};

let isShuttingDown = false;
let isWorkerStalled = false;

process.on("SIGINT", () => {
  console.log("Received SIGTERM. Shutting down gracefully...");
  isShuttingDown = true;
});

process.on("SIGTERM", () => {
  console.log("Received SIGTERM. Shutting down gracefully...");
  isShuttingDown = true;
});

let cantAcceptConnectionCount = 0;

const separateWorkerFun = (
  queue: Queue,
  path: string,
): Worker => {
  // Extract memory size from --max-old-space-size flag if present
  const maxOldSpaceSize = process.env.SCRAPE_WORKER_MAX_OLD_SPACE_SIZE || process.execArgv
    .find(arg => arg.startsWith('--max-old-space-size='))
    ?.split('=')[1];

  // Filter out the invalid flag for worker threads
  const filteredExecArgv = process.execArgv
    .filter(arg => !arg.startsWith('--max-old-space-size'));

  const worker = new Worker(queue.name, path, {
    connection: getRedisConnection(),
    lockDuration: 60 * 1000, // 60 seconds
    stalledInterval: 60 * 1000, // 60 seconds
    maxStalledCount: 10, // 10 times
    concurrency: 8,
    useWorkerThreads: false,
    workerForkOptions: {
      execArgv: filteredExecArgv.concat(maxOldSpaceSize ? (
        ['--max-old-space-size=' + maxOldSpaceSize]
      ) : []),
    },
    workerThreadsOptions: {
      execArgv: filteredExecArgv,
      resourceLimits: maxOldSpaceSize ? {
        maxOldGenerationSizeMb: parseInt(maxOldSpaceSize)
      } : undefined
    },
    telemetry: new BullMQOtel("firecrawl-bullmq"),
  });

  return worker;
};

const workerFun = async (
  queue: Queue,
  processJobInternal: (token: string, job: Job) => Promise<any>,
) => {
  const logger = _logger.child({ module: "queue-worker", method: "workerFun" });

  const worker = new Worker(queue.name, null, {
    connection: getRedisConnection(),
    lockDuration: 60 * 1000, // 60 seconds
    stalledInterval: 60 * 1000, // 60 seconds
    maxStalledCount: 10, // 10 times
    telemetry: new BullMQOtel("firecrawl-bullmq"),
  });

  worker.startStalledCheckTimer();

  const monitor = await systemMonitor;

  while (true) {
    if (isShuttingDown) {
      console.log("No longer accepting new jobs. SIGINT");
      break;
    }
    const token = uuidv4();
    const canAcceptConnection = await monitor.acceptConnection();
    if (!canAcceptConnection) {
      console.log("Can't accept connection due to RAM/CPU load");
      logger.info("Can't accept connection due to RAM/CPU load");
      cantAcceptConnectionCount++;

      isWorkerStalled = cantAcceptConnectionCount >= 25;

      if (isWorkerStalled) {
        logger.error("WORKER STALLED", {
          cpuUsage: await monitor.checkCpuUsage(),
          memoryUsage: await monitor.checkMemoryUsage(),
        });
      }

      await sleep(cantAcceptConnectionInterval); // more sleep
      continue;
    } else if (!currentLiveness) {
      logger.info("Not accepting jobs because the liveness check failed");

      await sleep(cantAcceptConnectionInterval);
      continue;
    } else {
      cantAcceptConnectionCount = 0;
    }

    const job = await worker.getNextJob(token);
    if (job) {
      if (job.id) {
        runningJobs.add(job.id);
      }

      async function afterJobDone(job: Job<any, any, string>) {
        try {
          await concurrentJobDone(job);
        } finally {
          if (job.id) {
            runningJobs.delete(job.id);
          }
        }
      }

      processJobInternal(token, job).finally(() => afterJobDone(job));

      await sleep(gotJobInterval);
    } else {
      await sleep(connectionMonitorInterval);
    }
  }
};

// Start all workers
const app = Express();

let currentLiveness: boolean = true;

app.get("/liveness", (req, res) => {
  _logger.info("Liveness endpoint hit");
  if (process.env.USE_DB_AUTHENTICATION === "true") {
    // networking check for Kubernetes environments
    const host = process.env.FIRECRAWL_APP_HOST || "firecrawl-app-service";
    const port = process.env.FIRECRAWL_APP_PORT || "3002";
    const scheme = process.env.FIRECRAWL_APP_SCHEME || "http";

    robustFetch({
      url: `${scheme}://${host}:${port}`,
      method: "GET",
      mock: null,
      logger: _logger,
      abort: AbortSignal.timeout(5000),
      ignoreResponse: true,
      useCacheableLookup: false,
    })
      .then(() => {
        currentLiveness = true;
        res.status(200).json({ ok: true });
      }).catch(e => {
        _logger.error("WORKER NETWORKING CHECK FAILED", { error: e });
        currentLiveness = false;
        res.status(500).json({ ok: false });
      });
  } else {
    currentLiveness = true;
    res.status(200).json({ ok: true });
  }
});

const workerPort = process.env.WORKER_PORT || process.env.PORT || 3005;
app.listen(workerPort, () => {
  _logger.info(`Liveness endpoint is running on port ${workerPort}`);
});

(async () => {
<<<<<<< HEAD
  async function failedListener(args: { jobId: string; failedReason: string; prev?: string | undefined; }) {
    const job = await getScrapeQueue().getJob(args.jobId);

    if (job && job.data.crawl_id) {
      await redisEvictConnection.srem("crawl:" + job.data.crawl_id + ":jobs_qualified", args.jobId);
      await redisEvictConnection.expire("crawl:" + job.data.crawl_id + ":jobs_qualified", 24 * 60 * 60);
    }

=======
  async function failedListener(args: {
    jobId: string;
    failedReason: string;
    prev?: string | undefined;
  }) {
>>>>>>> b7d7b8e5
    if (args.failedReason === "job stalled more than allowable limit") {
      const set = await redisEvictConnection.set(
        "stalled-job-cleaner:" + args.jobId,
        "1",
        "EX",
        60 * 60 * 24,
        "NX",
      );
      if (!set) {
        return;
      }

<<<<<<< HEAD
      let logger = _logger.child({ jobId: args.jobId, scrapeId: args.jobId, module: "queue-worker", method: "failedListener", zeroDataRetention: job?.data.zeroDataRetention });
=======
      const job = await getScrapeQueue().getJob(args.jobId);

      let logger = _logger.child({
        jobId: args.jobId,
        scrapeId: args.jobId,
        module: "queue-worker",
        method: "failedListener",
        zeroDataRetention: job?.data.zeroDataRetention,
      });
>>>>>>> b7d7b8e5
      if (job && job.data.crawl_id) {
        logger = logger.child({ crawlId: job.data.crawl_id });
        logger.warn("Job stalled more than allowable limit");

        const sc = (await getCrawl(job.data.crawl_id)) as StoredCrawl;

        if (job.data.mode === "kickoff") {
          await finishCrawlKickoff(job.data.crawl_id);
          if (sc) {
            await finishCrawlIfNeeded(job, sc);
          }
        } else {
          const sc = (await getCrawl(job.data.crawl_id)) as StoredCrawl;

          logger.debug("Declaring job as done...");
          await addCrawlJobDone(job.data.crawl_id, job.id, false, logger);
          await redisEvictConnection.srem(
            "crawl:" + job.data.crawl_id + ":visited_unique",
            normalizeURL(job.data.url, sc),
          );

          await finishCrawlIfNeeded(job, sc);
        }
      } else {
        logger.warn("Job stalled more than allowable limit");
      }
    }
  }

  const scrapeQueueEvents = new QueueEvents(scrapeQueueName, { connection: getRedisConnection() });
  scrapeQueueEvents.on("failed", failedListener);

  const results = await Promise.all([
    separateWorkerFun(
      getScrapeQueue(),
      path.join(__dirname, "worker", "scrape-worker.js"),
    ),
    workerFun(getExtractQueue(), processExtractJobInternal),
    workerFun(getDeepResearchQueue(), processDeepResearchJobInternal),
    workerFun(getGenerateLlmsTxtQueue(), processGenerateLlmsTxtJobInternal),
  ]);

  console.log("All workers exited. Waiting for all jobs to finish...");

  const workerResults = results.filter((x) => x instanceof Worker);
  await Promise.all(workerResults.map((x) => x.close()));

  while (runningJobs.size > 0) {
    await new Promise((resolve) => setTimeout(resolve, 500));
  }

  setInterval(async () => {
    _logger.debug("Currently running jobs", {
      jobs: (
        await Promise.all(
          [...runningJobs].map(async (jobId) => {
            return await getScrapeQueue().getJob(jobId);
          }),
        )
      ).filter((x) => x && !x.data?.zeroDataRetention),
    });
  }, 1000);

  await scrapeQueueEvents.close();
  console.log("All jobs finished. Worker out!");
  if (otelSdk) {
    await otelSdk.shutdown();
  }
  process.exit(0);
})();<|MERGE_RESOLUTION|>--- conflicted
+++ resolved
@@ -509,7 +509,6 @@
 });
 
 (async () => {
-<<<<<<< HEAD
   async function failedListener(args: { jobId: string; failedReason: string; prev?: string | undefined; }) {
     const job = await getScrapeQueue().getJob(args.jobId);
 
@@ -518,13 +517,6 @@
       await redisEvictConnection.expire("crawl:" + job.data.crawl_id + ":jobs_qualified", 24 * 60 * 60);
     }
 
-=======
-  async function failedListener(args: {
-    jobId: string;
-    failedReason: string;
-    prev?: string | undefined;
-  }) {
->>>>>>> b7d7b8e5
     if (args.failedReason === "job stalled more than allowable limit") {
       const set = await redisEvictConnection.set(
         "stalled-job-cleaner:" + args.jobId,
@@ -537,19 +529,7 @@
         return;
       }
 
-<<<<<<< HEAD
       let logger = _logger.child({ jobId: args.jobId, scrapeId: args.jobId, module: "queue-worker", method: "failedListener", zeroDataRetention: job?.data.zeroDataRetention });
-=======
-      const job = await getScrapeQueue().getJob(args.jobId);
-
-      let logger = _logger.child({
-        jobId: args.jobId,
-        scrapeId: args.jobId,
-        module: "queue-worker",
-        method: "failedListener",
-        zeroDataRetention: job?.data.zeroDataRetention,
-      });
->>>>>>> b7d7b8e5
       if (job && job.data.crawl_id) {
         logger = logger.child({ crawlId: job.data.crawl_id });
         logger.warn("Job stalled more than allowable limit");
