import request from "supertest";
import { configDotenv } from "dotenv";
import { ScrapeRequestInput } from "../../controllers/v1/types";

configDotenv();
const TEST_URL = "http://127.0.0.1:3002";

async function scrape(body: ScrapeRequestInput) {
  return await request(TEST_URL)
    .post("/v1/scrape")
    .set("Authorization", `Bearer ${process.env.TEST_API_KEY}`)
    .set("Content-Type", "application/json")
    .send(body);
}

function expectScrapeToSucceed(response: Awaited<ReturnType<typeof scrape>>) {
  expect(response.statusCode).toBe(200);
  expect(response.body.success).toBe(true);
  expect(typeof response.body.data).toBe("object");
}

describe("Scrape tests", () => {
  it("mocking works properly", async () => {
    // depends on falsified mock mocking-works-properly
    // this test will fail if mock is bypassed with real data -- firecrawl.dev will never have
    // that as its actual markdown output

    const response = await scrape({
      url: "http://firecrawl.dev",
      useMock: "mocking-works-properly",
    });

    expectScrapeToSucceed(response);
    expect(response.body.data.markdown).toBe(
      "this is fake data coming from the mocking system!",
    );
  }, 10000);

  describe("Ad blocking (f-e dependant)", () => {
    it.concurrent("blocks ads by default", async () => {
      const response = await scrape({
        url: "https://canyoublockit.com/testing/",
      });

      expectScrapeToSucceed(response);
      expect(response.body.data.markdown).not.toContain(".g.doubleclick.net/");
    }, 10000);

    it.concurrent("doesn't block ads if explicitly disabled", async () => {
      const response = await scrape({
        url: "https://canyoublockit.com/testing/",
        blockAds: false,
      });

      expectScrapeToSucceed(response);
      expect(response.body.data.markdown).toContain(".g.doubleclick.net/");
    }, 10000);
  });
  
  describe("Location API (f-e dependant)", () => {
    it.concurrent("works without specifying an explicit location", async () => {
      const response = await scrape({
        url: "https://iplocation.com",
      });
  
      expectScrapeToSucceed(response);
    }, 10000);

    it.concurrent("works with country US", async () => {
      const response = await scrape({
        url: "https://iplocation.com",
        location: { country: "US" },
      });
  
      expectScrapeToSucceed(response);
      expect(response.body.data.markdown).toContain("| Country | United States |");
    }, 10000);
  });

  describe("JSON scrape support", () => {
    it.concurrent("returns parseable JSON", async () => {
      const response = await scrape({
        url: "https://jsonplaceholder.typicode.com/todos/1",
        formats: ["rawHtml"],
      });

      expectScrapeToSucceed(response);
      const obj = JSON.parse(response.body.data.rawHtml);
      expect(obj.id).toBe(1);
    }, 25000); // TODO: mock and shorten
  });

  describe("Screenshot", () => {
    it.concurrent("screenshot format works", async () => {
      const response = await scrape({
        url: "http://firecrawl.dev",
        formats: ["screenshot"]
      });
  
      expectScrapeToSucceed(response);
      expect(typeof response.body.data.screenshot).toBe("string");
    }, 15000);

    it.concurrent("screenshot@fullPage format works", async () => {
      const response = await scrape({
        url: "http://firecrawl.dev",
        formats: ["screenshot@fullPage"]
      });
  
      expectScrapeToSucceed(response);
      expect(typeof response.body.data.screenshot).toBe("string");
    }, 15000);
<<<<<<< HEAD
  });

  describe("Proxy API (f-e dependant)", () => {
    it.concurrent("undefined works", async () => {
      await scrape({
        url: "http://firecrawl.dev",
      });
    }, 15000);

    it.concurrent("basic works", async () => {
      await scrape({
        url: "http://firecrawl.dev",
        proxy: "basic",
      });
    }, 15000);

    it.concurrent("stealth works", async () => {
      await scrape({
        url: "http://firecrawl.dev",
        proxy: "stealth",
      });
    }, 15000);
  });

  describe("JSON format", () => {
    it.concurrent("works", async () => {
      const response = await scrape({
        url: "http://firecrawl.dev",
        formats: ["json"],
        jsonOptions: {
          prompt: "Based on the information on the page, find what the company's mission is and whether it supports SSO, and whether it is open source.",
          schema: {
            type: "object",
            properties: {
              company_mission: {
                type: "string",
              },
              supports_sso: {
                type: "boolean",
              },
              is_open_source: {
                type: "boolean",
              },
            },
            required: ["company_mission", "supports_sso", "is_open_source"],
          },
        },
      });
  
      expect(response).toHaveProperty("json");
      expect(response.json).toHaveProperty("company_mission");
      expect(typeof response.json.company_mission).toBe("string");
      expect(response.json).toHaveProperty("supports_sso");
      expect(response.json.supports_sso).toBe(false);
      expect(typeof response.json.supports_sso).toBe("boolean");
      expect(response.json).toHaveProperty("is_open_source");
      expect(response.json.is_open_source).toBe(true);
      expect(typeof response.json.is_open_source).toBe("boolean");
    }, 30000);
  });
=======
  })
>>>>>>> e28a4446
});<|MERGE_RESOLUTION|>--- conflicted
+++ resolved
@@ -110,7 +110,6 @@
       expectScrapeToSucceed(response);
       expect(typeof response.body.data.screenshot).toBe("string");
     }, 15000);
-<<<<<<< HEAD
   });
 
   describe("Proxy API (f-e dependant)", () => {
@@ -134,44 +133,4 @@
       });
     }, 15000);
   });
-
-  describe("JSON format", () => {
-    it.concurrent("works", async () => {
-      const response = await scrape({
-        url: "http://firecrawl.dev",
-        formats: ["json"],
-        jsonOptions: {
-          prompt: "Based on the information on the page, find what the company's mission is and whether it supports SSO, and whether it is open source.",
-          schema: {
-            type: "object",
-            properties: {
-              company_mission: {
-                type: "string",
-              },
-              supports_sso: {
-                type: "boolean",
-              },
-              is_open_source: {
-                type: "boolean",
-              },
-            },
-            required: ["company_mission", "supports_sso", "is_open_source"],
-          },
-        },
-      });
-  
-      expect(response).toHaveProperty("json");
-      expect(response.json).toHaveProperty("company_mission");
-      expect(typeof response.json.company_mission).toBe("string");
-      expect(response.json).toHaveProperty("supports_sso");
-      expect(response.json.supports_sso).toBe(false);
-      expect(typeof response.json.supports_sso).toBe("boolean");
-      expect(response.json).toHaveProperty("is_open_source");
-      expect(response.json.is_open_source).toBe(true);
-      expect(typeof response.json.is_open_source).toBe("boolean");
-    }, 30000);
-  });
-=======
-  })
->>>>>>> e28a4446
 });