"""
This is the Firecrawl package.

This package provides a Python SDK for interacting with the Firecrawl API.
It includes methods to scrape URLs, perform searches, initiate and monitor crawl jobs,
and check the status of these jobs.

For more information visit https://github.com/firecrawl/
"""

import logging
import os

from .firecrawl import FirecrawlApp, ExtractConfig # noqa

<<<<<<< HEAD
__version__ = "2.0.0"
=======
__version__ = "2.0.1"
>>>>>>> 06c54bc4

# Define the logger for the Firecrawl project
logger: logging.Logger = logging.getLogger("firecrawl")


def _configure_logger() -> None:
    """
    Configure the firecrawl logger for console output.

    The function attaches a handler for console output with a specific format and date
    format to the firecrawl logger.
    """
    try:
        # Create the formatter
        formatter = logging.Formatter(
            "[%(asctime)s - %(name)s:%(lineno)d - %(levelname)s] %(message)s",
            datefmt="%Y-%m-%d %H:%M:%S",
        )

        # Create the console handler and set the formatter
        console_handler = logging.StreamHandler()
        console_handler.setFormatter(formatter)

        # Add the console handler to the firecrawl logger
        logger.addHandler(console_handler)
    except Exception as e:
        logger.error("Failed to configure logging: %s", e)


def setup_logging() -> None:
    """Set up logging based on the FIRECRAWL_LOGGING_LEVEL environment variable."""
    # Check if the firecrawl logger already has a handler
    if logger.hasHandlers():
        return # To prevent duplicate logging

    # Check if the FIRECRAWL_LOGGING_LEVEL environment variable is set
    if not (env := os.getenv("FIRECRAWL_LOGGING_LEVEL", "").upper()):
        # Attach a no-op handler to prevent warnings about no handlers
        logger.addHandler(logging.NullHandler()) 
        return

    # Attach the console handler to the firecrawl logger
    _configure_logger()

    # Set the logging level based on the FIRECRAWL_LOGGING_LEVEL environment variable
    if env == "DEBUG":
        logger.setLevel(logging.DEBUG)
    elif env == "INFO":
        logger.setLevel(logging.INFO)
    elif env == "WARNING":
        logger.setLevel(logging.WARNING)
    elif env == "ERROR":
        logger.setLevel(logging.ERROR)
    elif env == "CRITICAL":
        logger.setLevel(logging.CRITICAL)
    else:
        logger.setLevel(logging.INFO)
        logger.warning("Unknown logging level: %s, defaulting to INFO", env)


# Initialize logging configuration when the module is imported
setup_logging()
logger.debug("Debugging logger setup")<|MERGE_RESOLUTION|>--- conflicted
+++ resolved
@@ -13,11 +13,7 @@
 
 from .firecrawl import FirecrawlApp, ExtractConfig # noqa
 
-<<<<<<< HEAD
-__version__ = "2.0.0"
-=======
 __version__ = "2.0.1"
->>>>>>> 06c54bc4
 
 # Define the logger for the Firecrawl project
 logger: logging.Logger = logging.getLogger("firecrawl")
