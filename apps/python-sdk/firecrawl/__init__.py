--- conflicted
+++ resolved
@@ -13,11 +13,7 @@
 
 from .firecrawl import FirecrawlApp # noqa
 
-<<<<<<< HEAD
-__version__ = "1.2.2"
-=======
 __version__ = "1.4.0"
->>>>>>> 9e22c9a4
 
 # Define the logger for the Firecrawl project
 logger: logging.Logger = logging.getLogger("firecrawl")
