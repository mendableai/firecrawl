name: Server Test Suite

on: []

env:
  BULL_AUTH_KEY: ${{ secrets.BULL_AUTH_KEY }}
  HOST: ${{ secrets.HOST }}
  POSTHOG_API_KEY: ${{ secrets.POSTHOG_API_KEY }}
  POSTHOG_HOST: ${{ secrets.POSTHOG_HOST }}
  OPENAI_API_KEY: ${{ secrets.OPENAI_API_KEY }}
  PORT: ${{ secrets.PORT }}
  REDIS_URL: ${{ secrets.REDIS_URL }}
  SUPABASE_ANON_TOKEN: ${{ secrets.SUPABASE_ANON_TOKEN }}
  SUPABASE_SERVICE_TOKEN: ${{ secrets.SUPABASE_SERVICE_TOKEN }}
  SUPABASE_URL: ${{ secrets.SUPABASE_URL }}
  SUPABASE_REPLICA_URL: ${{ secrets.SUPABASE_REPLICA_URL }}
  INDEX_SUPABASE_SERVICE_TOKEN: ${{ secrets.INDEX_SUPABASE_SERVICE_TOKEN }}
  INDEX_SUPABASE_ANON_TOKEN: ${{ secrets.INDEX_SUPABASE_ANON_TOKEN }}
  INDEX_SUPABASE_URL: ${{ secrets.INDEX_SUPABASE_URL }}
  TEST_API_KEY: ${{ secrets.TEST_API_KEY }}
  FIRE_ENGINE_BETA_URL: ${{ secrets.FIRE_ENGINE_BETA_URL }}
  USE_DB_AUTHENTICATION: true
  SERPER_API_KEY: ${{ secrets.SERPER_API_KEY }}
  ENV: ${{ secrets.ENV }}
  RUNPOD_MU_POD_ID: ${{ secrets.RUNPOD_MU_POD_ID }}
  RUNPOD_MU_API_KEY: ${{ secrets.RUNPOD_MU_API_KEY }}
  GCS_CREDENTIALS: ${{ secrets.GCS_CREDENTIALS }}
  GCS_BUCKET_NAME: ${{ secrets.GCS_BUCKET_NAME }}
  GCS_INDEX_BUCKET_NAME: ${{ secrets.GCS_INDEX_BUCKET_NAME }}
  GOOGLE_GENERATIVE_AI_API_KEY: ${{ secrets.GOOGLE_GENERATIVE_AI_API_KEY }}
  GROQ_API_KEY: ${{ secrets.GROQ_API_KEY }}
  ANTHROPIC_API_KEY: ${{ secrets.ANTHROPIC_API_KEY }}
  VERTEX_CREDENTIALS: ${{ secrets.VERTEX_CREDENTIALS }}
  USE_GO_MARKDOWN_PARSER: true
  SENTRY_ENVIRONMENT: dev

jobs:
  test:
    name: Run tests
    runs-on: ubuntu-latest
    services:
      redis:
        image: redis
        ports:
          - 6379:6379
    steps:
      - uses: actions/checkout@v3
      - name: Tailscale
        uses: tailscale/github-action@v3
        with:
          oauth-client-id: ${{ secrets.TS_OAUTH_CLIENT_ID }}
          oauth-secret: ${{ secrets.TS_OAUTH_SECRET }}
          tags: tag:ci
          use-cache: 'true'
      - name: Install pnpm
        uses: pnpm/action-setup@v4
        with:
          version: 10
      - name: Set up Node.js
        uses: actions/setup-node@v3
        with:
          node-version: "20"
          cache: "pnpm"
          cache-dependency-path: "./apps/api/pnpm-lock.yaml"
      - name: Install dependencies
        run: pnpm install
        working-directory: ./apps/api
      - name: Set up Go
        uses: actions/setup-go@v5
        with:
          go-version: "1.19"
          cache-dependency-path: ./apps/api/sharedLibs/go-html-to-md/go.sum
      - name: Set up Rust
        uses: actions-rust-lang/setup-rust-toolchain@v1
      - name: Build go-html-to-md
        run: |
          go mod tidy
          go build -o html-to-markdown.so -buildmode=c-shared html-to-markdown.go
          chmod +x html-to-markdown.so
        working-directory: ./apps/api/sharedLibs/go-html-to-md
      - name: Build html-transformer
        run: |
          cargo build --release
          chmod +x target/release/libhtml_transformer.so
        working-directory: ./apps/api/sharedLibs/html-transformer
      - name: Build pdf-parser
        run: |
          cargo build --release
          chmod +x target/release/libpdf_parser.so
        working-directory: ./apps/api/sharedLibs/pdf-parser
      - name: Start the application
        run: npm run start:production > api.log 2>&1 &
        working-directory: ./apps/api
        id: start_app
      - name: Start worker
        run: npm run workers > worker.log 2>&1 &
        working-directory: ./apps/api
        id: start_workers
      - name: Start index worker
        run: npm run index-worker > index-worker.log 2>&1 &
        working-directory: ./apps/api
        id: start_index_worker
      - name: Wait for API
        run: pnpx wait-on tcp:3002 -t 60s
      - name: Run snippet tests
        run: |
          npm run test:snips
<<<<<<< HEAD
        working-directory: ./apps/api
=======
        working-directory: ./apps/api
      - name: Kill instances
        if: always()
        run: pkill -9 node
      # - uses: actions/upload-artifact@v4
      #   if: always()
      #   with:
      #     name: Logs
      #     path: |
      #       ./apps/api/api.log
      #       ./apps/api/worker.log
      #       ./apps/api/index-worker.log
>>>>>>> abb8919e
<|MERGE_RESOLUTION|>--- conflicted
+++ resolved
@@ -105,9 +105,6 @@
       - name: Run snippet tests
         run: |
           npm run test:snips
-<<<<<<< HEAD
-        working-directory: ./apps/api
-=======
         working-directory: ./apps/api
       - name: Kill instances
         if: always()
@@ -119,5 +116,4 @@
       #     path: |
       #       ./apps/api/api.log
       #       ./apps/api/worker.log
-      #       ./apps/api/index-worker.log
->>>>>>> abb8919e
+      #       ./apps/api/index-worker.log